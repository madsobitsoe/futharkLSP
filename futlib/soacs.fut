--- conflicted
+++ resolved
@@ -176,13 +176,8 @@
 -- **Work:** *O(n)*
 --
 -- **Span:** *O(log(n))*
-<<<<<<< HEAD
-let stream_red [n] 'a 'b (op: b -> b -> b) (f: i32 -> []a -> b) (as: [n]a): b =
-  intrinsics.stream_red (op, f, as)
-=======
-let reduce_stream 'a 'b (op: b -> b -> b) (f: i32 -> []a -> b) (as: []a): b =
+let reduce_stream [n] 'a 'b (op: b -> b -> b) (f: i32 -> []a -> b) (as: [n]a): b =
   intrinsics.reduce_stream (op, f, as)
->>>>>>> 7068b7b0
 
 -- | As `reduce_stream`@term, but the chunks do not necessarily
 -- correspond to subsequences of the original array (they may be
@@ -191,13 +186,8 @@
 -- **Work:** *O(n)*
 --
 -- **Span:** *O(log(n))*
-<<<<<<< HEAD
-let stream_red_per [n] 'a 'b (op: b -> b -> b) (f: i32 -> []a -> b) (as: [n]a): b =
-  intrinsics.stream_red_per (op, f, as)
-=======
-let reduce_stream_per 'a 'b (op: b -> b -> b) (f: i32 -> []a -> b) (as: []a): b =
+let reduce_stream_per [n] 'a 'b (op: b -> b -> b) (f: i32 -> []a -> b) (as: [n]a): b =
   intrinsics.reduce_stream_per (op, f, as)
->>>>>>> 7068b7b0
 
 -- | Similar to `reduce_stream`@term, except that each chunk must produce
 -- an array *of the same size*.  The per-chunk results are
@@ -206,13 +196,8 @@
 -- **Work:** *O(n)*
 --
 -- **Span:** *O(1)*
-<<<<<<< HEAD
-let stream_map [n] 'a 'b (f: i32 -> []a -> []b) (as: [n]a): *[n]b =
-  intrinsics.stream_map (f, as) : *[n]b
-=======
-let map_stream 'a 'b (f: i32 -> []a -> []b) (as: []a): *[]b =
-  intrinsics.map_stream (f, as)
->>>>>>> 7068b7b0
+let map_stream [n] 'a 'b (f: i32 -> []a -> []b) (as: [n]a): *[n]b =
+  intrinsics.map_stream (f, as) : *[n]b
 
 -- | Similar to `map_stream`@term, but the chunks do not necessarily
 -- correspond to subsequences of the original array (they may be
@@ -221,13 +206,8 @@
 -- **Work:** *O(n)*
 --
 -- **Span:** *O(1)*
-<<<<<<< HEAD
-let stream_map_per [n] 'a 'b (f: i32 -> []a -> []b) (as: [n]a): *[n]b =
-  intrinsics.stream_map_per (f, as) : *[n]b
-=======
-let map_stream_per 'a 'b (f: i32 -> []a -> []b) (as: []a): *[]b =
-  intrinsics.map_stream_per (f, as)
->>>>>>> 7068b7b0
+let map_stream_per [n] 'a 'b (f: i32 -> []a -> []b) (as: [n]a): *[n]b =
+  intrinsics.map_stream_per (f, as) : *[n]b
 
 -- | Return `true` if the given function returns `true` for all
 -- elements in the array.
