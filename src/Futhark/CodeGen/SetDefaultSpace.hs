module Futhark.CodeGen.SetDefaultSpace
       ( setDefaultSpace
       )
       where

import qualified Data.Set as S
import Control.Monad.Reader

import Futhark.CodeGen.ImpCode
import Futhark.CodeGen.ImpCode.Kernels (HostOp(..))

type SetDefaultSpaceM = Reader (S.Set VName)

localExclude :: S.Set VName -> SetDefaultSpaceM a -> SetDefaultSpaceM a
localExclude s = local (<>s)

-- | Set all uses of 'DefaultSpace' in the given functions to another memory space.
setDefaultSpace :: Space -> Functions HostOp -> Functions HostOp
setDefaultSpace space (Functions fundecs) =
  Functions [ (fname, runReader (setFunctionSpace space func) S.empty)
            | (fname, func) <- fundecs ]

setFunctionSpace :: Space -> Function HostOp -> SetDefaultSpaceM (Function HostOp)
setFunctionSpace space (Function entry outputs inputs body results args node_id) = do
  outputs' <- mapM (setParamSpace space) outputs
  inputs' <- mapM (setParamSpace space) inputs
  body' <- setBodySpace space body 
  results' <- mapM (setExtValueSpace space) results
  args' <- mapM (setExtValueSpace space) args
  node_id' <- setExpSpace space node_id
  return $ Function entry outputs' inputs' body' results' args' node_id'

setParamSpace :: Space -> Param -> SetDefaultSpaceM Param
setParamSpace space (MemParam name old_space) =
  MemParam name <$> setSpace name space old_space
setParamSpace _ param =
  return param

setExtValueSpace :: Space -> ExternalValue -> SetDefaultSpaceM ExternalValue
setExtValueSpace space (OpaqueValue desc vs) =
  OpaqueValue desc <$> mapM (setValueSpace space) vs
setExtValueSpace space (TransparentValue v) =
  TransparentValue <$> setValueSpace space v

setValueSpace :: Space -> ValueDesc -> SetDefaultSpaceM ValueDesc
setValueSpace space (ArrayValue mem _ bt ept shape) =
  return $ ArrayValue mem space bt ept shape
setValueSpace _ (ScalarValue bt ept v) =
  return $ ScalarValue bt ept v

setBodySpace :: Space -> Code HostOp -> SetDefaultSpaceM (Code HostOp)
setBodySpace space (Allocate v e old_space) =
<<<<<<< HEAD
  Allocate v <$> setCountSpace space e <*> setSpace v space old_space
=======
  Allocate v (fmap (setExpSpace space) e) $ setSpace space old_space
>>>>>>> 9141b394
setBodySpace space (Free v old_space) =
  Free v <$> setSpace v space old_space
setBodySpace space (DeclareMem name old_space) =
  DeclareMem name <$> setSpace name space old_space
setBodySpace space (DeclareArray name _ t vs) =
<<<<<<< HEAD
  return $ DeclareArray name space t vs
setBodySpace space (Copy dest dest_offset dest_space src src_offset src_space n) = do
  dest_offset' <- setCountSpace space dest_offset
  src_offset' <- setCountSpace space src_offset
  dest_space' <- setSpace dest space dest_space
  src_space' <- setSpace src space src_space
  Copy dest dest_offset' dest_space' src src_offset' src_space' <$>
    setCountSpace space n
setBodySpace space (Write dest dest_offset bt dest_space vol e) = do
  dest_offset' <- setCountSpace space dest_offset
  dest_space' <- setSpace dest space dest_space
  Write dest dest_offset' bt dest_space' vol <$> setExpSpace space e
setBodySpace space (c1 :>>: c2) = do
  c1' <- setBodySpace space c1
  c2' <- setBodySpace space c2
  return $ c1' :>>: c2'
=======
  DeclareArray name space t vs
setBodySpace space (Copy dest dest_offset dest_space src src_offset src_space n) =
  Copy
  dest (fmap (setExpSpace space) dest_offset) dest_space'
  src (fmap (setExpSpace space) src_offset) src_space' $
  fmap (setExpSpace space) n
  where dest_space' = setSpace space dest_space
        src_space' = setSpace space src_space
setBodySpace space (Write dest dest_offset bt dest_space vol e) =
  Write dest (fmap (setExpSpace space) dest_offset) bt (setSpace space dest_space)
  vol (setExpSpace space e)
setBodySpace space (c1 :>>: c2) =
  setBodySpace space c1 :>>: setBodySpace space c2
>>>>>>> 9141b394
setBodySpace space (For i it e body) =
  For i it <$> setExpSpace space e <*> setBodySpace space body
setBodySpace space (While e body) =
  While <$> setExpSpace space e <*> setBodySpace space body
setBodySpace space (If e c1 c2) =
  If <$> setExpSpace space e <*> setBodySpace space c1 <*> setBodySpace space c2
setBodySpace space (Comment s c) =
  Comment s <$> setBodySpace space c
setBodySpace _ Skip =
  return Skip
setBodySpace _ (DeclareScalar name bt) =
  return $ DeclareScalar name bt
setBodySpace space (SetScalar name e) =
  SetScalar name <$> setExpSpace space e
setBodySpace space (SetMem to from old_space) =
  SetMem to from <$> setSpace to space old_space
setBodySpace space (Call dests fname args) =
  Call dests fname <$> mapM setArgSpace args
  where setArgSpace (MemArg m) = return $ MemArg m
        setArgSpace (ExpArg e) = ExpArg <$> setExpSpace space e
setBodySpace space (Assert e msg loc) = do
  e' <- setExpSpace space e
  return $ Assert e' msg loc
setBodySpace space (DebugPrint s v) =
  DebugPrint s <$> mapM (mapM (setExpSpace space)) v
setBodySpace space (Op op) =
  Op <$> setHostOpDefaultSpace space op

setHostOpDefaultSpace :: Space -> HostOp -> SetDefaultSpaceM HostOp
setHostOpDefaultSpace space (Husk keep_host num_nodes husk_func interm red) =
  localExclude (S.fromList keep_host) $
    Husk keep_host num_nodes
      <$> setHuskFunctionSpace space husk_func
      <*> setBodySpace space interm
      <*> setBodySpace space red
setHostOpDefaultSpace _ op = return op

setHuskFunctionSpace :: Space -> HuskFunction HostOp -> SetDefaultSpaceM (HuskFunction HostOp)
setHuskFunctionSpace space husk_func = do
  params' <- mapM (setParamSpace space) $ hfunctionParams husk_func
  body' <- setBodySpace space $ hfunctionBody husk_func
  return $ husk_func { hfunctionBody = body', hfunctionParams = params' }

<<<<<<< HEAD
setCountSpace :: Space -> Count a -> SetDefaultSpaceM (Count a)
setCountSpace space (Count e) =
  Count <$> setExpSpace space e

setExpSpace :: Space -> Exp -> SetDefaultSpaceM Exp
setExpSpace space = traverse setLeafSpace
  where setLeafSpace (Index mem i bt old_space vol) = do
          new_space <- setSpace mem space old_space
          return $ Index mem i bt new_space vol
        setLeafSpace e = return e
=======
setExpSpace :: Space -> Exp -> Exp
setExpSpace space = fmap setLeafSpace
  where setLeafSpace (Index mem i bt DefaultSpace vol) =
          Index mem i bt space vol
        setLeafSpace e = e
>>>>>>> 9141b394

setSpace :: VName -> Space -> Space -> SetDefaultSpaceM Space
setSpace name space DefaultSpace = do
  exclude <- ask
  if name `S.member` exclude then return DefaultSpace else return space
setSpace _    _     space        = return space<|MERGE_RESOLUTION|>--- conflicted
+++ resolved
@@ -50,17 +50,12 @@
 
 setBodySpace :: Space -> Code HostOp -> SetDefaultSpaceM (Code HostOp)
 setBodySpace space (Allocate v e old_space) =
-<<<<<<< HEAD
-  Allocate v <$> setCountSpace space e <*> setSpace v space old_space
-=======
-  Allocate v (fmap (setExpSpace space) e) $ setSpace space old_space
->>>>>>> 9141b394
+  Allocate v <$> (setCountSpace space e) <*> setSpace v space old_space
 setBodySpace space (Free v old_space) =
   Free v <$> setSpace v space old_space
 setBodySpace space (DeclareMem name old_space) =
   DeclareMem name <$> setSpace name space old_space
 setBodySpace space (DeclareArray name _ t vs) =
-<<<<<<< HEAD
   return $ DeclareArray name space t vs
 setBodySpace space (Copy dest dest_offset dest_space src src_offset src_space n) = do
   dest_offset' <- setCountSpace space dest_offset
@@ -77,21 +72,6 @@
   c1' <- setBodySpace space c1
   c2' <- setBodySpace space c2
   return $ c1' :>>: c2'
-=======
-  DeclareArray name space t vs
-setBodySpace space (Copy dest dest_offset dest_space src src_offset src_space n) =
-  Copy
-  dest (fmap (setExpSpace space) dest_offset) dest_space'
-  src (fmap (setExpSpace space) src_offset) src_space' $
-  fmap (setExpSpace space) n
-  where dest_space' = setSpace space dest_space
-        src_space' = setSpace space src_space
-setBodySpace space (Write dest dest_offset bt dest_space vol e) =
-  Write dest (fmap (setExpSpace space) dest_offset) bt (setSpace space dest_space)
-  vol (setExpSpace space e)
-setBodySpace space (c1 :>>: c2) =
-  setBodySpace space c1 :>>: setBodySpace space c2
->>>>>>> 9141b394
 setBodySpace space (For i it e body) =
   For i it <$> setExpSpace space e <*> setBodySpace space body
 setBodySpace space (While e body) =
@@ -135,8 +115,7 @@
   body' <- setBodySpace space $ hfunctionBody husk_func
   return $ husk_func { hfunctionBody = body', hfunctionParams = params' }
 
-<<<<<<< HEAD
-setCountSpace :: Space -> Count a -> SetDefaultSpaceM (Count a)
+setCountSpace :: Space -> Count a Exp -> SetDefaultSpaceM (Count a Exp)
 setCountSpace space (Count e) =
   Count <$> setExpSpace space e
 
@@ -146,13 +125,6 @@
           new_space <- setSpace mem space old_space
           return $ Index mem i bt new_space vol
         setLeafSpace e = return e
-=======
-setExpSpace :: Space -> Exp -> Exp
-setExpSpace space = fmap setLeafSpace
-  where setLeafSpace (Index mem i bt DefaultSpace vol) =
-          Index mem i bt space vol
-        setLeafSpace e = e
->>>>>>> 9141b394
 
 setSpace :: VName -> Space -> Space -> SetDefaultSpaceM Space
 setSpace name space DefaultSpace = do
