--- conflicted
+++ resolved
@@ -326,11 +326,7 @@
 transformExp (Assert e1 e2 desc loc) =
   Assert <$> transformExp e1 <*> transformExp e2 <*> pure desc <*> pure loc
 
-<<<<<<< HEAD
-transformExp (Constr name es (Info (SumT cs)) loc) =
-=======
 transformExp (Constr name es (Info (Scalar (Sum cs))) loc) =
->>>>>>> bcc67fbe
   case constrIndex name cs of
     Nothing -> error "transFormExp: malformed constructor value."
     Just n  -> TupLit <$> ((index :) <$> clauses) <*> pure noLoc
@@ -345,7 +341,7 @@
             -- construct a value of some type, but with the value
             -- unspecified, because we know it will not matter.
             defaultPayload t = Apply (Var (qualName (VName (nameFromString "arbitrary") (-1)))
-                                     (Info $ Arrow mempty Nothing (Record mempty) t) loc)
+                                     (Info $ Scalar $ Arrow mempty Nothing (Scalar $ Record mempty) t) loc)
                                (TupLit [] mempty) (Info Observe) (Info t) loc
 
 transformExp Constr{} = error "transformExp: invalid constructor type."
@@ -353,35 +349,9 @@
 transformExp (Match e cs t loc) =
   Match <$> transformExp e <*> mapM transformCase cs <*> traverse transformType t <*> pure loc
 
-<<<<<<< HEAD
 constrIndex :: Name -> M.Map Name t -> Maybe Int
 constrIndex name cs = fst <$> L.find (\(_, (name', _)) -> name == name') cs'
   where cs' = zip [0..] $ sortConstrs cs
-=======
-constrIndex :: Name -> M.Map Name [TypeBase dim as] -> Maybe Int
-constrIndex name cs =
-  fst <$> L.find (\(_, (name', _)) -> name == name') cs'
-  where cs' = zip [0..] $ sortConstrs cs
-
-defaultValue :: PatternType -> Exp
-defaultValue (Scalar (Prim Bool)) = Literal (BoolValue False) noLoc
-defaultValue (Scalar (Prim (Unsigned s))) = Literal (UnsignedValue (intValue s (0 :: Int))) noLoc
-defaultValue (Scalar (Prim (Signed s))) = Literal (SignedValue (intValue s (0 :: Int))) noLoc
-defaultValue (Scalar (Prim (FloatType s))) = Literal (FloatValue (floatValue s (0 :: Int))) noLoc
-defaultValue (Scalar (Sum cs)) = TupLit (defaultIndex : defaultClauses) noLoc
-  where defaultIndex   =  Literal (UnsignedValue (intValue Int8 (0 :: Int))) noLoc
-        defaultClauses = map defaultClause $ sortConstrs cs
-        defaultClause (_, ts) = TupLit (map defaultValue ts) noLoc
-defaultValue t@Array{} = ArrayLit [] (Info t) noLoc -- TODO: Does the shape need to be preserved?
-defaultValue (Scalar (Record fs)) = RecordLit (map f fs') noLoc
-  where fs' = sortFields fs
-        f (name, t) = RecordFieldExplicit name (defaultValue t) noLoc
-defaultValue (Scalar TypeVar{}) = error "Shouldn't happen."
-defaultValue t@(Scalar (Arrow as _ t1 t2)) = Lambda [pat] e Nothing t' noLoc
-  where pat = Id (VName (nameFromString "x") 5000) (Info t1) noLoc
-        e   = defaultValue t2
-        t'  = Info (as, toStruct t)
->>>>>>> bcc67fbe
 
 transformCase :: Case -> MonoM Case
 transformCase (CasePat p e loc) = do
@@ -471,11 +441,7 @@
   (pat', rr) <- expandRecordPattern pat
   return (PatternAscription pat' td loc, rr)
 expandRecordPattern (PatternLit e t loc) = return (PatternLit e t loc, mempty)
-<<<<<<< HEAD
-expandRecordPattern (PatternConstr name (Info (SumT cs)) ps loc) =
-=======
 expandRecordPattern (PatternConstr name (Info (Scalar (Sum cs))) ps loc) =
->>>>>>> bcc67fbe
   case constrIndex name cs of
     Nothing -> error "Malformed Constr value."
     Just n  -> do
