{-# LANGUAGE FlexibleContexts #-}
-- | This monomorphization module converts a well-typed, polymorphic,
-- module-free Futhark program into an equivalent monomorphic program.
--
-- This pass also does a few other simplifications to make the job of
-- subsequent passes easier.  Specifically, it does the following:
--
-- * Turn operator sections into explicit lambdas.
--
-- * Converts identifiers of record type into record patterns (and
--   similarly for tuples).
--
-- * Converts applications of intrinsic SOACs into SOAC AST nodes
--   (Map, Reduce, etc).
--
-- * Elide functions that are not reachable from an entry point (this
--   is a side effect of the monomorphisation algorithm, which uses
--   the entry points as roots).
--
-- * Turns implicit record fields into explicit record fields.
--
-- Note that these changes are unfortunately not visible in the AST
-- representation.
{-# LANGUAGE GeneralizedNewtypeDeriving #-}
module Futhark.Internalise.Monomorphise
  ( transformProg
  , transformDecs
  ) where

import           Control.Monad.RWS hiding (Sum)
import           Control.Monad.State
import           Control.Monad.Writer hiding (Sum)
import           Data.Bitraversable
import           Data.Bifunctor
import           Data.Loc
import qualified Data.Map.Strict as M
import           Data.Maybe
import qualified Data.Set as S
import qualified Data.Sequence as Seq
import           Data.Foldable

import           Futhark.MonadFreshNames
<<<<<<< HEAD
import           Futhark.Representation.Primitive (intValue)
=======
>>>>>>> 2ba82697
import           Language.Futhark
import           Language.Futhark.Traversals
import           Language.Futhark.Semantic (TypeBinding(..))
import           Language.Futhark.TypeChecker.Types

-- | The monomorphization monad reads 'PolyBinding's and writes 'ValBinding's.
-- The 'TypeParam's in a 'ValBinding' can only be shape parameters.
--
-- Each 'Polybinding' is also connected with the 'RecordReplacements'
-- that were active when the binding was defined.  This is used only
-- in local functions.
data PolyBinding = PolyBinding RecordReplacements
                   (VName, [TypeParam], [Pattern],
                     Maybe (TypeExp VName), StructType, Exp, SrcLoc)

-- | Mapping from record names to the variable names that contain the
-- fields.  This is used because the monomorphiser also expands all
-- record patterns.
type RecordReplacements = M.Map VName RecordReplacement

type RecordReplacement = M.Map Name (VName, PatternType)

-- | Monomorphization environment mapping names of polymorphic functions to a
-- representation of their corresponding function bindings.
data Env = Env { envPolyBindings :: M.Map VName PolyBinding
               , envTypeBindings :: M.Map VName TypeBinding
               , envRecordReplacements :: RecordReplacements
               }

instance Semigroup Env where
  Env tb1 pb1 rr1 <> Env tb2 pb2 rr2 = Env (tb1 <> tb2) (pb1 <> pb2) (rr1 <> rr2)

instance Monoid Env where
  mempty  = Env mempty mempty mempty

localEnv :: Env -> MonoM a -> MonoM a
localEnv env = local (env <>)

extendEnv :: VName -> PolyBinding -> MonoM a -> MonoM a
extendEnv vn binding = localEnv
  mempty { envPolyBindings = M.singleton vn binding }

withRecordReplacements :: RecordReplacements -> MonoM a -> MonoM a
withRecordReplacements rr = localEnv mempty { envRecordReplacements = rr }

replaceRecordReplacements :: RecordReplacements -> MonoM a -> MonoM a
replaceRecordReplacements rr = local $ \env -> env { envRecordReplacements = rr }

-- | The monomorphization monad.
newtype MonoM a = MonoM (RWST Env (Seq.Seq (VName, ValBind)) VNameSource
                         (State Lifts) a)
  deriving (Functor, Applicative, Monad,
            MonadReader Env,
            MonadWriter (Seq.Seq (VName, ValBind)),
            MonadFreshNames)

runMonoM :: VNameSource -> MonoM a -> ((a, Seq.Seq (VName, ValBind)), VNameSource)
runMonoM src (MonoM m) = ((a, defs), src')
  where (a, src', defs) = evalState (runRWST m mempty src) mempty

lookupFun :: VName -> MonoM (Maybe PolyBinding)
lookupFun vn = do
  env <- asks envPolyBindings
  case M.lookup vn env of
    Just valbind -> return $ Just valbind
    Nothing -> return Nothing

lookupRecordReplacement :: VName -> MonoM (Maybe RecordReplacement)
lookupRecordReplacement v = asks $ M.lookup v . envRecordReplacements

-- | Mapping from function name and instance list to a new function name in case
-- the function has already been instantiated with those concrete types.
type Lifts = [((VName, TypeBase () ()), VName)]

getLifts :: MonoM Lifts
getLifts = MonoM $ lift get

modifyLifts :: (Lifts -> Lifts) -> MonoM ()
modifyLifts = MonoM . lift . modify

addLifted :: VName -> TypeBase () () -> VName -> MonoM ()
addLifted fname il lifted_fname =
  modifyLifts (((fname, il), lifted_fname) :)

lookupLifted :: VName -> TypeBase () () -> MonoM (Maybe VName)
lookupLifted fname t = lookup (fname, t) <$> getLifts

transformFName :: VName -> TypeBase () () -> MonoM VName
transformFName fname t
  | baseTag fname <= maxIntrinsicTag = return fname
  | otherwise = do
      maybe_fname <- lookupLifted fname t
      maybe_funbind <- lookupFun fname
      case (maybe_fname, maybe_funbind) of
        -- The function has already been monomorphized.
        (Just fname', _) -> return fname'
        -- An intrinsic function.
        (Nothing, Nothing) -> return fname
        -- A polymorphic function.
        (Nothing, Just funbind) -> do
          (fname', funbind') <- monomorphizeBinding False funbind t
          tell $ Seq.singleton (fname, funbind')
          addLifted fname t fname'
          return fname'

-- | This carries out record replacements in the alias information of a type.
transformType :: TypeBase dim Aliasing -> MonoM (TypeBase dim Aliasing)
transformType t = do
  rrs <- asks envRecordReplacements
  let replace (AliasBound v) | Just d <- M.lookup v rrs =
                                 S.fromList $ map (AliasBound . fst) $ M.elems d
      replace x = S.singleton x
  -- As an attempt at an optimisation, only transform the aliases if
  -- they refer to a variable we have record-replaced.
  return $ if any ((`M.member` rrs) . aliasVar) $ aliases t
           then bimap id (mconcat . map replace . S.toList) t
           else t

-- | Monomorphization of expressions.
transformExp :: Exp -> MonoM Exp
transformExp e@Literal{} = return e
transformExp e@IntLit{} = return e
transformExp e@FloatLit{} = return e

transformExp (Parens e loc) =
  Parens <$> transformExp e <*> pure loc

transformExp (QualParens qn e loc) =
  QualParens qn <$> transformExp e <*> pure loc

transformExp (TupLit es loc) =
  TupLit <$> mapM transformExp es <*> pure loc

transformExp (RecordLit fs loc) =
  RecordLit <$> mapM transformField fs <*> pure loc
  where transformField (RecordFieldExplicit name e loc') =
          RecordFieldExplicit name <$> transformExp e <*> pure loc'
        transformField (RecordFieldImplicit v t _) = do
          t' <- traverse transformType t
          transformField $ RecordFieldExplicit (baseName v)
            (Var (qualName v) t' loc) loc

transformExp (ArrayLit es tp loc) =
  ArrayLit <$> mapM transformExp es <*> pure tp <*> pure loc

transformExp (Range e1 me incl tp loc) = do
  e1' <- transformExp e1
  me' <- mapM transformExp me
  incl' <- mapM transformExp incl
  return $ Range e1' me' incl' tp loc

transformExp (Var (QualName qs fname) (Info t) loc) = do
  maybe_fs <- lookupRecordReplacement fname
  case maybe_fs of
    Just fs -> do
      let toField (f, (f_v, f_t)) = do
            f_t' <- transformType f_t
            let f_v' = Var (qualName f_v) (Info f_t') loc
            return $ RecordFieldExplicit f f_v' loc
      RecordLit <$> mapM toField (M.toList fs) <*> pure loc
    Nothing -> do
      fname' <- transformFName fname (toStructural t)
      t' <- transformType t
      return $ Var (QualName qs fname') (Info t') loc

transformExp (Ascript e tp t loc) =
  Ascript <$> transformExp e <*> pure tp <*> pure t <*> pure loc

transformExp (LetPat pat e1 e2 (Info t) loc) = do
  (pat', rr) <- transformPattern pat
  t' <- transformType t
  LetPat pat' <$> transformExp e1 <*>
    withRecordReplacements rr (transformExp e2) <*>
    pure (Info t') <*> pure loc

transformExp (LetFun fname (tparams, params, retdecl, Info ret, body) e loc)
  | any isTypeParam tparams = do
      -- Retrieve the lifted monomorphic function bindings that are produced,
      -- filter those that are monomorphic versions of the current let-bound
      -- function and insert them at this point, and propagate the rest.
      rr <- asks envRecordReplacements
      let funbind = PolyBinding rr (fname, tparams, params, retdecl, ret, body, loc)
      pass $ do
        (e', bs) <- listen $ extendEnv fname funbind $ transformExp e
        let (bs_local, bs_prop) = Seq.partition ((== fname) . fst) bs
        return (unfoldLetFuns (map snd $ toList bs_local) e', const bs_prop)

  | otherwise = do
      body' <- transformExp body
      LetFun fname (tparams, params, retdecl, Info ret, body') <$>
        transformExp e <*> pure loc

transformExp (If e1 e2 e3 tp loc) = do
  e1' <- transformExp e1
  e2' <- transformExp e2
  e3' <- transformExp e3
  tp' <- traverse transformType tp
  return $ If e1' e2' e3' tp' loc

transformExp (Apply e1 e2 d tp loc) = do
  e1' <- transformExp e1
  e2' <- transformExp e2
  tp' <- traverse transformType tp
  return $ Apply e1' e2' d tp' loc

transformExp (Negate e loc) =
  Negate <$> transformExp e <*> pure loc

transformExp (Lambda params e0 decl tp loc) = do
  e0' <- transformExp e0
  return $ Lambda params e0' decl tp loc

transformExp (OpSection qn t loc) =
  transformExp $ Var qn t loc

transformExp (OpSectionLeft (QualName qs fname) (Info t) e
               (Info xtype, Info ytype) (Info rettype) loc) = do
  fname' <- transformFName fname (toStructural t)
  e' <- transformExp e
  desugarBinOpSection (QualName qs fname') (Just e') Nothing t xtype ytype rettype loc

transformExp (OpSectionRight (QualName qs fname) (Info t) e
               (Info xtype, Info ytype) (Info rettype) loc) = do
  fname' <- transformFName fname (toStructural t)
  e' <- transformExp e
  desugarBinOpSection (QualName qs fname') Nothing (Just e') t xtype ytype rettype loc

transformExp (ProjectSection fields (Info t) loc) =
  desugarProjectSection fields t loc

transformExp (IndexSection idxs (Info t) loc) =
  desugarIndexSection idxs t loc

transformExp (DoLoop pat e1 form e3 loc) = do
  e1' <- transformExp e1
  form' <- case form of
    For ident e2  -> For ident <$> transformExp e2
    ForIn pat2 e2 -> ForIn pat2 <$> transformExp e2
    While e2      -> While <$> transformExp e2
  e3' <- transformExp e3
  return $ DoLoop pat e1' form' e3' loc

transformExp (BinOp (QualName qs fname) (Info t) (e1, d1) (e2, d2) tp loc) = do
  fname' <- transformFName fname (toStructural t)
  e1' <- transformExp e1
  e2' <- transformExp e2
  return $ BinOp (QualName qs fname') (Info t) (e1', d1) (e2', d2) tp loc

transformExp (Project n e tp loc) = do
  maybe_fs <- case e of
    Var qn _ _ -> lookupRecordReplacement (qualLeaf qn)
    _          -> return Nothing
  case maybe_fs of
    Just m | Just (v, _) <- M.lookup n m ->
               return $ Var (qualName v) tp loc
    _ -> do
      e' <- transformExp e
      return $ Project n e' tp loc

transformExp (LetWith id1 id2 idxs e1 body (Info t) loc) = do
  idxs' <- mapM transformDimIndex idxs
  e1' <- transformExp e1
  body' <- transformExp body
  t' <- transformType t
  return $ LetWith id1 id2 idxs' e1' body' (Info t') loc

transformExp (Index e0 idxs info loc) =
  Index <$> transformExp e0 <*> mapM transformDimIndex idxs <*> pure info <*> pure loc

transformExp (Update e1 idxs e2 loc) =
  Update <$> transformExp e1 <*> mapM transformDimIndex idxs
         <*> transformExp e2 <*> pure loc

transformExp (RecordUpdate e1 fs e2 t loc) =
  RecordUpdate <$> transformExp e1 <*> pure fs
               <*> transformExp e2 <*> pure t <*> pure loc

transformExp (Unsafe e1 loc) =
  Unsafe <$> transformExp e1 <*> pure loc

transformExp (Assert e1 e2 desc loc) =
  Assert <$> transformExp e1 <*> transformExp e2 <*> pure desc <*> pure loc

<<<<<<< HEAD
transformExp (Constr name all_es (Info (Scalar (Sum cs))) loc) =
  case M.lookup name m of
    Nothing -> error "transformExp: malformed constructor value."
    Just (i, js) -> do
      all_es' <- mapM transformExp all_es
      return $ TupLit (index i : clauses 0 all_ts (zip js all_es')) noLoc

  where (all_ts, m) = sumType cs

        index i = Literal (UnsignedValue (intValue Int8 i)) noLoc

        clauses j (t:ts) js_to_es
          | Just e <- j `lookup` js_to_es =
              e : clauses (j+1) ts js_to_es
          | otherwise =
              defaultPayload t : clauses (j+1) ts js_to_es
        clauses _ [] _ =
          []

        -- "arbitrary" is a magical intrinsic that the
        -- internaliser will know how to handle.  We use it to
        -- construct a value of some type, but with the value
        -- unspecified, because we know it will not matter.
        defaultPayload t = Apply (Var (qualName (VName (nameFromString "arbitrary") (-1)))
                                 (Info $ Scalar $ Arrow mempty Unnamed (Scalar $ Record mempty) t) loc)
                           (TupLit [] mempty) (Info Observe) (Info t) loc

transformExp Constr{} = error "transformExp: invalid constructor type."
=======
transformExp (Constr name all_es t loc) =
  Constr name <$> mapM transformExp all_es <*> pure t <*> pure loc
>>>>>>> 2ba82697

transformExp (Match e cs t loc) =
  Match <$> transformExp e <*> mapM transformCase cs <*> traverse transformType t <*> pure loc

transformCase :: Case -> MonoM Case
transformCase (CasePat p e loc) = do
  (p', rr) <- transformPattern p
  CasePat <$> pure p' <*> withRecordReplacements rr (transformExp e) <*> pure loc

transformDimIndex :: DimIndexBase Info VName -> MonoM (DimIndexBase Info VName)
transformDimIndex (DimFix e) = DimFix <$> transformExp e
transformDimIndex (DimSlice me1 me2 me3) =
  DimSlice <$> trans me1 <*> trans me2 <*> trans me3
  where trans = mapM transformExp

-- | Transform an operator section into a lambda.
desugarBinOpSection :: QualName VName -> Maybe Exp -> Maybe Exp
                 -> PatternType -> StructType -> StructType -> PatternType -> SrcLoc -> MonoM Exp
desugarBinOpSection qn e_left e_right t xtype ytype rettype loc = do
  (e1, p1) <- makeVarParam e_left $ fromStruct xtype
  (e2, p2) <- makeVarParam e_right $ fromStruct ytype
  let body = BinOp qn (Info t) (e1, Info xtype) (e2, Info ytype) (Info rettype) loc
      rettype' = toStruct rettype
  return $ Lambda (p1 ++ p2) body Nothing (Info (mempty, rettype')) loc

  where makeVarParam (Just e) _ = return (e, [])
        makeVarParam Nothing argtype = do
          x <- newNameFromString "x"
          return (Var (qualName x) (Info argtype) noLoc,
                  [Id x (Info $ fromStruct argtype) noLoc])

desugarProjectSection :: [Name] -> PatternType -> SrcLoc -> MonoM Exp
desugarProjectSection fields (Scalar (Arrow _ _ t1 t2)) loc = do
  p <- newVName "project_p"
  let body = foldl project (Var (qualName p) (Info t1) noLoc) fields
  return $ Lambda [Id p (Info t1) noLoc] body Nothing (Info (mempty, toStruct t2)) loc
  where project e field =
          case typeOf e of
            Scalar (Record fs)
              | Just t <- M.lookup field fs ->
                  Project field e (Info t) noLoc
            t -> error $ "desugarOpSection: type " ++ pretty t ++
                 " does not have field " ++ pretty field
desugarProjectSection  _ t _ = error $ "desugarOpSection: not a function type: " ++ pretty t

desugarIndexSection :: [DimIndex] -> PatternType -> SrcLoc -> MonoM Exp
desugarIndexSection idxs (Scalar (Arrow _ _ t1 t2)) loc = do
  p <- newVName "index_i"
  let body = Index (Var (qualName p) (Info t1) loc) idxs (Info t2) loc
  return $ Lambda [Id p (Info t1) noLoc] body Nothing (Info (mempty, toStruct t2)) loc
desugarIndexSection  _ t _ = error $ "desugarIndexSection: not a function type: " ++ pretty t

noticeDims :: TypeBase (DimDecl VName) as -> MonoM ()
noticeDims = mapM_ notice . nestedDims
  where notice (NamedDim v) = void $ transformFName (qualLeaf v) $ Scalar $ Prim $ Signed Int32
        notice _            = return ()

-- | Convert a collection of 'ValBind's to a nested sequence of let-bound,
-- monomorphic functions with the given expression at the bottom.
unfoldLetFuns :: [ValBind] -> Exp -> Exp
unfoldLetFuns [] e = e
unfoldLetFuns (ValBind _ fname _ rettype dim_params params body _ loc : rest) e =
  LetFun fname (dim_params, params, Nothing, rettype, body) e' loc
  where e' = unfoldLetFuns rest e

transformPattern :: Pattern -> MonoM (Pattern, RecordReplacements)
transformPattern (Id v (Info (Scalar (Record fs))) loc) = do
  let fs' = M.toList fs
  (fs_ks, fs_ts) <- fmap unzip $ forM fs' $ \(f, ft) ->
    (,) <$> newVName (nameToString f) <*> transformType ft
  return (RecordPattern (zip (map fst fs')
                             (zipWith3 Id fs_ks (map Info fs_ts) $ repeat loc))
                        loc,
          M.singleton v $ M.fromList $ zip (map fst fs') $ zip fs_ks fs_ts)
transformPattern (Id v t loc) = return (Id v t loc, mempty)
transformPattern (TuplePattern pats loc) = do
  (pats', rrs) <- unzip <$> mapM transformPattern pats
  return (TuplePattern pats' loc, mconcat rrs)
transformPattern (RecordPattern fields loc) = do
  let (field_names, field_pats) = unzip fields
  (field_pats', rrs) <- unzip <$> mapM transformPattern field_pats
  return (RecordPattern (zip field_names field_pats') loc, mconcat rrs)
transformPattern (PatternParens pat loc) = do
  (pat', rr) <- transformPattern pat
  return (PatternParens pat' loc, rr)
transformPattern (Wildcard (Info t) loc) = do
  t' <- transformType t
  return (wildcard t' loc, mempty)
transformPattern (PatternAscription pat td loc) = do
  (pat', rr) <- transformPattern pat
  return (PatternAscription pat' td loc, rr)
transformPattern (PatternLit e t loc) = return (PatternLit e t loc, mempty)
transformPattern (PatternConstr name t all_ps loc) = do
  (all_ps', rrs) <- unzip <$> mapM transformPattern all_ps
  return (PatternConstr name t all_ps' loc, mconcat rrs)

wildcard :: PatternType -> SrcLoc -> Pattern
wildcard (Scalar (Record fs)) loc =
  RecordPattern (zip (M.keys fs) $ map ((`Wildcard` loc) . Info) $ M.elems fs) loc
wildcard t loc =
  Wildcard (Info t) loc

-- | Monomorphize a polymorphic function at the types given in the instance
-- list. Monomorphizes the body of the function as well. Returns the fresh name
-- of the generated monomorphic function and its 'ValBind' representation.
monomorphizeBinding :: Bool -> PolyBinding -> TypeBase () () -> MonoM (VName, ValBind)
monomorphizeBinding entry (PolyBinding rr (name, tparams, params, retdecl, rettype, body, loc)) t =
  replaceRecordReplacements rr $ do
  t' <- removeTypeVariablesInType t
  let bind_t = foldFunType (map (toStructural . patternType) params) $
               toStructural rettype
  (substs, t_shape_params) <- typeSubstsM loc bind_t t'
  let substs' = M.map Subst substs
      rettype' = substTypesAny (`M.lookup` substs') rettype
      substPatternType =
        substTypesAny (fmap (fmap fromStruct) . (`M.lookup` substs'))
      params' = map (substPattern entry substPatternType) params

  (params'', rrs) <- unzip <$> mapM transformPattern params'

  mapM_ noticeDims $ rettype : map patternStructType params''

  body' <- updateExpTypes (`M.lookup` substs') body
  body'' <- withRecordReplacements (mconcat rrs) $ transformExp body'
  body''' <- astMap noMoreSumTypes body''
  params''' <- astMap noMoreSumTypes params''
  name' <- if null tparams then return name else newName name
  return (name', toValBinding t_shape_params name' params''' rettype' body''')

  where shape_params = filter (not . isTypeParam) tparams

        noMoreSumTypes = ASTMapper { mapOnExp         = pure
                                   , mapOnName        = pure
                                   , mapOnQualName    = pure
                                   , mapOnStructType  = pure
                                   , mapOnPatternType = pure
                                   }

        updateExpTypes substs = astMap $ mapper substs
        mapper substs = ASTMapper { mapOnExp         = astMap $ mapper substs
                                  , mapOnName        = pure
                                  , mapOnQualName    = pure
                                  , mapOnStructType  = pure . applySubst substs
                                  , mapOnPatternType = pure . applySubst substs
                                  }

        toValBinding t_shape_params name' params'' rettype' body'' =
          ValBind { valBindEntryPoint = Nothing
                  , valBindName       = name'
                  , valBindRetDecl    = retdecl
                  , valBindRetType    = Info rettype'
                  , valBindTypeParams = shape_params ++ t_shape_params
                  , valBindParams     = params''
                  , valBindBody       = body''
                  , valBindDoc        = Nothing
                  , valBindLocation   = loc
                  }

-- Careful not to introduce size parameters for non-positive positions
-- (i.e. function parameters).
typeSubstsM :: MonadFreshNames m =>
               SrcLoc -> TypeBase () () -> TypeBase () ()
            -> m (M.Map VName StructType, [TypeParam])
typeSubstsM loc orig_t1 orig_t2 =
  let (t1_pts, t1_rt) = unfoldFunType orig_t1
      (t2_pts, t2_rt) = unfoldFunType orig_t2
      m = do zipWithM_ (sub True) t1_pts t2_pts
             sub False t1_rt t2_rt
  in runWriterT $ execStateT m mempty

  where sub pos t1@Array{} t2@Array{}
          | Just t1' <- peelArray (arrayRank t1) t1,
            Just t2' <- peelArray (arrayRank t1) t2 =
              sub pos t1' t2'
        sub pos (Scalar (TypeVar _ _ v _)) t = addSubst pos v t
        sub pos (Scalar (Record fields1)) (Scalar (Record fields2)) =
          zipWithM_ (sub pos)
          (map snd $ sortFields fields1) (map snd $ sortFields fields2)
        sub _ (Scalar Prim{}) (Scalar Prim{}) = return ()
        sub _ (Scalar (Arrow _ _ t1a t1b)) (Scalar (Arrow _ _ t2a t2b)) = do
          sub False t1a t2a
          sub False t1b t2b
        sub pos (Scalar (Sum cs1)) (Scalar (Sum cs2)) =
          zipWithM_ typeSubstClause (sortConstrs cs1) (sortConstrs cs2)
          where typeSubstClause (_, ts1) (_, ts2) = zipWithM (sub pos) ts1 ts2
        sub pos t1@(Scalar Sum{}) t2 = sub pos t1 t2
        sub pos t1 t2@(Scalar Sum{}) = sub pos t1 t2

        sub _ t1 t2 = error $ unlines ["typeSubstsM: mismatched types:", pretty t1, pretty t2]

        addSubst pos (TypeName _ v) t = do
          exists <- gets $ M.member v
          unless exists $ do
            t' <- if pos
                  then bitraverse onDim pure t
                  else pure $ vacuousShapeAnnotations t
            modify $ M.insert v t'

        onDim () = do d <- lift $ lift $ newVName "d"
                      tell [TypeParamDim d loc]
                      return $ NamedDim $ qualName d

-- | Perform a given substitution on the types in a pattern.
substPattern :: Bool -> (PatternType -> PatternType) -> Pattern -> Pattern
substPattern entry f pat = case pat of
  TuplePattern pats loc       -> TuplePattern (map (substPattern entry f) pats) loc
  RecordPattern fs loc        -> RecordPattern (map substField fs) loc
    where substField (n, p) = (n, substPattern entry f p)
  PatternParens p loc         -> PatternParens (substPattern entry f p) loc
  Id vn (Info tp) loc         -> Id vn (Info $ f tp) loc
  Wildcard (Info tp) loc      -> Wildcard (Info $ f tp) loc
  PatternAscription p td loc | entry     -> PatternAscription (substPattern False f p) td loc
                             | otherwise -> substPattern False f p
  PatternLit e (Info tp) loc  -> PatternLit e (Info $ f tp) loc
  PatternConstr n (Info tp) ps loc -> PatternConstr n (Info $ f tp) ps loc

toPolyBinding :: ValBind -> PolyBinding
toPolyBinding (ValBind _ name retdecl (Info rettype) tparams params body _ loc) =
  PolyBinding mempty (name, tparams, params, retdecl, rettype, body, loc)

-- | Remove all type variables and type abbreviations from a value binding.
removeTypeVariables :: Bool -> ValBind -> MonoM ValBind
removeTypeVariables entry valbind@(ValBind _ _ _ (Info rettype) _ pats body _ _) = do
  subs <- asks $ M.map TypeSub . envTypeBindings
  let mapper = ASTMapper {
          mapOnExp         = astMap mapper
        , mapOnName        = pure
        , mapOnQualName    = pure
        , mapOnStructType  = pure . substituteTypes subs
        , mapOnPatternType = pure . substituteTypes subs
        }

  body' <- astMap mapper body

  return valbind { valBindRetType = Info $ substituteTypes subs rettype
                 , valBindParams  = map (substPattern entry $ substituteTypes subs) pats
                 , valBindBody    = body'
                 }

removeTypeVariablesInType :: TypeBase () () -> MonoM (TypeBase () ())
removeTypeVariablesInType t = do
  subs <- asks $ M.map TypeSub . envTypeBindings
  return $ removeShapeAnnotations $ substituteTypes subs $ vacuousShapeAnnotations t

transformValBind :: ValBind -> MonoM Env
transformValBind valbind = do
  valbind' <- toPolyBinding <$> removeTypeVariables (isJust (valBindEntryPoint valbind)) valbind
  when (isJust $ valBindEntryPoint valbind) $ do
    t <- removeTypeVariablesInType $ removeShapeAnnotations $ foldFunType
         (map patternStructType (valBindParams valbind)) $
         unInfo $ valBindRetType valbind
    (name, valbind'') <- monomorphizeBinding True valbind' t
    tell $ Seq.singleton (name, valbind'' { valBindEntryPoint = valBindEntryPoint valbind})
    addLifted (valBindName valbind) t name
  return mempty { envPolyBindings = M.singleton (valBindName valbind) valbind' }

transformTypeBind :: TypeBind -> MonoM Env
transformTypeBind (TypeBind name tparams tydecl _ _) = do
  subs <- asks $ M.map TypeSub . envTypeBindings
  noticeDims $ unInfo $ expandedType tydecl
  let tp = substituteTypes subs . unInfo $ expandedType tydecl
      tbinding = TypeAbbr Lifted tparams tp -- The Lifted is arbitrary.
  return mempty { envTypeBindings = M.singleton name tbinding }

-- | Monomorphize a list of top-level declarations. A module-free input program
-- is expected, so only value declarations and type declaration are accepted.
transformDecs :: [Dec] -> MonoM ()
transformDecs [] = return ()
transformDecs (ValDec valbind : ds) = do
  env <- transformValBind valbind
  localEnv env $ transformDecs ds

transformDecs (TypeDec typebind : ds) = do
  env <- transformTypeBind typebind
  localEnv env $ transformDecs ds

transformDecs (dec : _) =
  error $ "The monomorphization module expects a module-free " ++
  "input program, but received: " ++ pretty dec

transformProg :: MonadFreshNames m => [Dec] -> m [ValBind]
transformProg decs =
  fmap (toList . fmap snd . snd) $ modifyNameSource $ \namesrc ->
  runMonoM namesrc $ transformDecs decs<|MERGE_RESOLUTION|>--- conflicted
+++ resolved
@@ -40,10 +40,6 @@
 import           Data.Foldable
 
 import           Futhark.MonadFreshNames
-<<<<<<< HEAD
-import           Futhark.Representation.Primitive (intValue)
-=======
->>>>>>> 2ba82697
 import           Language.Futhark
 import           Language.Futhark.Traversals
 import           Language.Futhark.Semantic (TypeBinding(..))
@@ -327,39 +323,8 @@
 transformExp (Assert e1 e2 desc loc) =
   Assert <$> transformExp e1 <*> transformExp e2 <*> pure desc <*> pure loc
 
-<<<<<<< HEAD
-transformExp (Constr name all_es (Info (Scalar (Sum cs))) loc) =
-  case M.lookup name m of
-    Nothing -> error "transformExp: malformed constructor value."
-    Just (i, js) -> do
-      all_es' <- mapM transformExp all_es
-      return $ TupLit (index i : clauses 0 all_ts (zip js all_es')) noLoc
-
-  where (all_ts, m) = sumType cs
-
-        index i = Literal (UnsignedValue (intValue Int8 i)) noLoc
-
-        clauses j (t:ts) js_to_es
-          | Just e <- j `lookup` js_to_es =
-              e : clauses (j+1) ts js_to_es
-          | otherwise =
-              defaultPayload t : clauses (j+1) ts js_to_es
-        clauses _ [] _ =
-          []
-
-        -- "arbitrary" is a magical intrinsic that the
-        -- internaliser will know how to handle.  We use it to
-        -- construct a value of some type, but with the value
-        -- unspecified, because we know it will not matter.
-        defaultPayload t = Apply (Var (qualName (VName (nameFromString "arbitrary") (-1)))
-                                 (Info $ Scalar $ Arrow mempty Unnamed (Scalar $ Record mempty) t) loc)
-                           (TupLit [] mempty) (Info Observe) (Info t) loc
-
-transformExp Constr{} = error "transformExp: invalid constructor type."
-=======
 transformExp (Constr name all_es t loc) =
   Constr name <$> mapM transformExp all_es <*> pure t <*> pure loc
->>>>>>> 2ba82697
 
 transformExp (Match e cs t loc) =
   Match <$> transformExp e <*> mapM transformCase cs <*> traverse transformType t <*> pure loc
