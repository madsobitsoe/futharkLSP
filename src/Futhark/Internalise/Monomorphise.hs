--- conflicted
+++ resolved
@@ -343,26 +343,7 @@
 transformExp (Assert e1 e2 desc loc) =
   Assert <$> transformExp e1 <*> transformExp e2 <*> pure desc <*> pure loc
 
-<<<<<<< HEAD
-transformExp (Constr name es (Info (Scalar (Sum cs))) loc) =
-  case constrIndex name cs of
-    Nothing -> error "transFormExp: malformed constructor value."
-    Just n  -> TupLit <$> ((index :) <$> clauses) <*> pure noLoc
-      where index =  Literal (UnsignedValue (intValue Int8 n)) noLoc
-            clauses = mapM clause $ sortConstrs cs
-            clause (name', ts)
-              | name == name' = TupLit <$> mapM transformExp es <*> pure loc
-              | otherwise     = return $ TupLit (map defaultPayload ts) noLoc
-
-            -- "arbitrary" is a magical intrinsic that the
-            -- internaliser will know how to handle.  We use it to
-            -- construct a value of some type, but with the value
-            -- unspecified, because we know it will not matter.
-            defaultPayload t = Apply (Var (qualName (VName (nameFromString "arbitrary") (-1)))
-                                     (Info $ Scalar $ Arrow mempty Unnamed (Scalar $ Record mempty) t) loc)
-                               (TupLit [] mempty) (Info Observe) (Info t) loc
-=======
-transformExp (Constr name all_es (Info (Scalar (Sum cs))) _) =
+transformExp (Constr name all_es (Info (Scalar (Sum cs))) loc) =
   case M.lookup name m of
     Nothing -> error "transformExp: malformed constructor value."
     Just (i, js) -> do
@@ -377,39 +358,22 @@
           | Just e <- j `lookup` js_to_es =
               e : clauses (j+1) ts js_to_es
           | otherwise =
-              defaultValue t : clauses (j+1) ts js_to_es
+              defaultPayload t : clauses (j+1) ts js_to_es
         clauses _ [] _ =
           []
->>>>>>> 15d01bd1
+
+        -- "arbitrary" is a magical intrinsic that the
+        -- internaliser will know how to handle.  We use it to
+        -- construct a value of some type, but with the value
+        -- unspecified, because we know it will not matter.
+        defaultPayload t = Apply (Var (qualName (VName (nameFromString "arbitrary") (-1)))
+                                 (Info $ Scalar $ Arrow mempty Unnamed (Scalar $ Record mempty) t) loc)
+                           (TupLit [] mempty) (Info Observe) (Info t) loc
 
 transformExp Constr{} = error "transformExp: invalid constructor type."
 
 transformExp (Match e cs t loc) =
   Match <$> transformExp e <*> mapM transformCase cs <*> traverse transformType t <*> pure loc
-
-<<<<<<< HEAD
-constrIndex :: Name -> M.Map Name t -> Maybe Int
-constrIndex name cs = fst <$> L.find (\(_, (name', _)) -> name == name') cs'
-  where cs' = zip [0..] $ sortConstrs cs
-=======
-defaultValue :: PatternType -> Exp
-defaultValue (Scalar (Prim Bool)) = Literal (BoolValue False) noLoc
-defaultValue (Scalar (Prim (Unsigned s))) = Literal (UnsignedValue (intValue s (0 :: Int))) noLoc
-defaultValue (Scalar (Prim (Signed s))) = Literal (SignedValue (intValue s (0 :: Int))) noLoc
-defaultValue (Scalar (Prim (FloatType s))) = Literal (FloatValue (floatValue s (0 :: Int))) noLoc
-defaultValue (Scalar (Sum cs)) = TupLit (defaultIndex : map defaultValue all_ts) noLoc
-  where (all_ts, _) = sumType cs
-        defaultIndex =  Literal (UnsignedValue (intValue Int8 (0 :: Int))) noLoc
-defaultValue t@Array{} = ArrayLit [] (Info t) noLoc -- TODO: Does the shape need to be preserved?
-defaultValue (Scalar (Record fs)) = RecordLit (map f fs') noLoc
-  where fs' = sortFields fs
-        f (name, t) = RecordFieldExplicit name (defaultValue t) noLoc
-defaultValue (Scalar TypeVar{}) = error "Shouldn't happen."
-defaultValue t@(Scalar (Arrow as _ t1 t2)) = Lambda [pat] e Nothing t' noLoc
-  where pat = Id (VName (nameFromString "x") 5000) (Info t1) noLoc
-        e   = defaultValue t2
-        t'  = Info (as, toStruct t)
->>>>>>> 15d01bd1
 
 transformCase :: Case -> MonoM Case
 transformCase (CasePat p e loc) = do
