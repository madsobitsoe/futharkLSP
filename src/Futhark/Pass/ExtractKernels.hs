--- conflicted
+++ resolved
@@ -350,16 +350,11 @@
                     ForLoop i it bound ps
 
 transformStm path (Let pat (StmAux cs _) (Op (Screma w form arrs)))
-<<<<<<< HEAD
   | Just lam <- isMapSOAC form = do
       in_husk <- isInHusk
       if in_husk
-        then distributeMap path $ MapLoop pat cs w lam arrs
+        then onMap path $ MapLoop pat cs w lam arrs
         else huskedDistributeMap path $ MapLoop pat cs w lam arrs
-=======
-  | Just lam <- isMapSOAC form =
-      onMap path $ MapLoop pat cs w lam arrs
->>>>>>> 9141b394
 
 transformStm path (Let res_pat (StmAux cs _) (Op (Screma w form arrs)))
   | Just (scan_lam, nes) <- isScanSOAC form,
@@ -393,32 +388,26 @@
 transformStm path (Let pat (StmAux cs _) (Op (Screma w form arrs)))
   | Just (reds, map_lam) <- isRedomapSOAC form = do
 
-<<<<<<< HEAD
   let paralleliseOuter = do
         in_husk <- isInHusk
         inHusk $ runBinder_ $ do
-          red_lam_sequential <- Kernelise.transformLambda red_lam
-          map_lam_sequential <- Kernelise.transformLambda map_lam
-          red_lam_firstorder <- FOT.transformLambda red_lam
+          let map_lam_sequential = soacsLambdaToKernels map_lam
           addStms =<<
             (fmap (certify cs) <$>
               if in_husk
-                then nonSegRed pat w comm' red_lam_sequential map_lam_sequential nes arrs
-                else huskedNonSegRed pat w comm' red_lam_sequential red_lam_firstorder
-                                              map_lam_sequential nes arrs)
-=======
-  let paralleliseOuter = runBinder_ $ do
-        red_ops <- forM reds $ \(Reduce comm red_lam nes) -> do
-          (red_lam', nes', shape) <- determineReduceOp red_lam nes
-          let comm' | commutativeLambda red_lam' = Commutative
-                    | otherwise = comm
-          return $ SegRedOp comm' red_lam' nes' shape
-        let map_lam_sequential = soacsLambdaToKernels map_lam
-        lvl <- segThreadCapped [w] "segred" $ NoRecommendation SegNoVirt
-        addStms =<<
-          (fmap (certify cs) <$>
-           nonSegRed lvl pat w red_ops map_lam_sequential arrs)
->>>>>>> 9141b394
+                then do lvl <- segThreadCapped [w] "segred" $ NoRecommendation SegNoVirt
+                        red_ops <- forM reds $ \(Reduce comm red_lam nes) -> do
+                          (red_lam', nes', shape) <- determineReduceOp red_lam nes
+                          let comm' | commutativeLambda red_lam' = Commutative
+                                    | otherwise = comm
+                          return $ SegRedOp comm' red_lam' nes' shape
+                        nonSegRed lvl pat w red_ops map_lam_sequential arrs
+                else do let Reduce comm red_lam nes = singleReduce reds
+                            red_lam_sequential = soacsLambdaToKernels red_lam
+                            comm' | commutativeLambda red_lam_sequential = Commutative
+                                  | otherwise = comm
+                        huskedNonSegRed pat w comm' red_lam_sequential red_lam_sequential
+                          map_lam_sequential nes arrs)
 
       outerParallelBody =
         renameBody =<<
@@ -471,10 +460,9 @@
   where
     paralleliseOuter path'
       | any (not . primType) $ lambdaReturnType red_fun = do
-<<<<<<< HEAD
           in_husk <- isInHusk
-          red_fun_firstorder <- FOT.transformLambda red_fun
-          fold_fun_sequential <- Kernelise.transformLambda fold_fun
+          let red_fun_firstorder = soacsLambdaToKernels red_fun
+              fold_fun_sequential = soacsLambdaToKernels fold_fun
           if in_husk
             then streamMapWithReduce path' aux pat w comm' fold_fun_sequential red_fun nes arrs
             else huskedStreamMapWithReduce path' aux pat w comm' fold_fun_sequential red_fun
@@ -482,33 +470,9 @@
 
       | otherwise = do
           in_husk <- isInHusk
-          red_fun_sequential <- Kernelise.transformLambda red_fun
-          red_fun_firstorder <- FOT.transformLambda red_fun
-          fold_fun_sequential <- Kernelise.transformLambda fold_fun
-=======
-          -- Split into a chunked map and a reduction, with the latter
-          -- further transformed.
-          let fold_fun' = soacsLambdaToKernels fold_fun
-
-          let (red_pat_elems, concat_pat_elems) =
-                splitAt (length nes) $ patternValueElements pat
-              red_pat = Pattern [] red_pat_elems
-
-          ((num_threads, red_results), stms) <-
-            streamMap (map (baseString . patElemName) red_pat_elems) concat_pat_elems w
-            Noncommutative fold_fun' nes arrs
-
-          reduce_soac <- reduceSOAC [Reduce comm' red_fun nes]
-
-          (stms<>) <$>
-            inScopeOf stms
-            (transformStm path' $ Let red_pat aux $
-             Op (Screma num_threads reduce_soac red_results))
-
-      | otherwise = do
           let red_fun_sequential = soacsLambdaToKernels red_fun
+              red_fun_firstorder = soacsLambdaToKernels red_fun
               fold_fun_sequential = soacsLambdaToKernels fold_fun
->>>>>>> 9141b394
           fmap (certify cs) <$>
             if in_husk
               then streamRed pat w comm' red_fun_sequential fold_fun_sequential nes arrs
@@ -603,7 +567,18 @@
         isMapOrSeq (Op _) = False
         isMapOrSeq _ = True
 
-<<<<<<< HEAD
+-- | A lambda is worth sequentialising if it contains nested
+-- parallelism of an interesting kind.
+worthSequentialising :: Lambda -> Bool
+worthSequentialising lam = interesting $ lambdaBody lam
+  where interesting body = any (interesting' . stmExp) $ bodyStms body
+        interesting' (Op (Screma _ form@(ScremaForm _ _ lam') _))
+          | isJust $ isMapSOAC form = worthSequentialising lam'
+        interesting' (Op Scatter{}) = False -- Basically a map.
+        interesting' (DoLoop _ _ _ body) = interesting body
+        interesting' (Op _) = True
+        interesting' _ = False
+
 huskedDistributeMap :: KernelPath -> MapLoop -> DistribM KernelsStms
 huskedDistributeMap path (MapLoop pat cs w lam arrs) = inHusk $ do
   hspace@(HuskSpace _ _ parts parts_elems _ _) <- constructHuskSpace arrs w
@@ -615,24 +590,8 @@
   let body_pat_ts = map ((`setOuterSize` Var parts_elems) . patElemAttr) pes
       body_pat = Pattern pcs $ zipWith PatElem node_res body_pat_ts
   body_stms <- localScope (scopeOfHuskSpace hspace) $
-    distributeMap path (MapLoop body_pat cs parts_elems_v lam parts_names)
+    onMap path $ MapLoop body_pat cs parts_elems_v lam parts_names
   runBinder_ $ letBind_ pat $ Op $ Husk hspace nilFn [] ret_ts $ mkBody body_stms $ map Var node_res
-
-distributeMap :: KernelPath -> MapLoop -> DistribM KernelsStms
-distributeMap path (MapLoop pat cs w lam arrs) = do
-=======
--- | A lambda is worth sequentialising if it contains nested
--- parallelism of an interesting kind.
-worthSequentialising :: Lambda -> Bool
-worthSequentialising lam = interesting $ lambdaBody lam
-  where interesting body = any (interesting' . stmExp) $ bodyStms body
-        interesting' (Op (Screma _ form@(ScremaForm _ _ lam') _))
-          | isJust $ isMapSOAC form = worthSequentialising lam'
-        interesting' (Op Scatter{}) = False -- Basically a map.
-        interesting' (DoLoop _ _ _ body) = interesting body
-        interesting' (Op _) = True
-        interesting' _ = False
-
 
 onTopLevelStms :: KernelPath -> Stms SOACS -> DistNestT DistribM KernelsStms
 onTopLevelStms path stms = do
@@ -641,7 +600,6 @@
 
 onMap :: KernelPath -> MapLoop -> DistribM KernelsStms
 onMap path (MapLoop pat cs w lam arrs) = do
->>>>>>> 9141b394
   types <- askScope
   let loopnest = MapNesting pat cs w $ zip (lambdaParams lam) arrs
       env path' = DistEnv
@@ -732,9 +690,8 @@
       ((outer_suff_stms<>intra_suff_stms)<>) <$>
         kernelAlternatives pat par_body (seq_alts ++ [(intra_ok, group_par_body)])
 
-<<<<<<< HEAD
-huskedStreamMapWithReduce :: KernelPath -> StmAux () -> PatternT Type -> SubExp -> Commutativity
-                          -> InKernelLambda -> Out.Lambda SOACS -> Out.Lambda Out.Kernels
+huskedStreamMapWithReduce :: KernelPath -> StmAux () -> Out.Pattern SOACS -> SubExp -> Commutativity
+                          -> Out.Lambda Out.Kernels -> Out.Lambda SOACS -> Out.Lambda Out.Kernels
                           -> [SubExp] -> [VName]
                           -> DistribM KernelsStms
 huskedStreamMapWithReduce path aux pat w comm fold_lam red_lam red_lam_fot nes arrs = inHusk $ do
@@ -752,8 +709,8 @@
     streamMapWithReduce path aux body_pat parts_elems_v comm fold_lam red_lam nes parts_names
   runBinder_ $ letBind_ pat $ Op $ Husk hspace red_lam_fot nes ret_ts $ mkBody body_stms $ map Var node_res
 
-streamMapWithReduce :: KernelPath -> StmAux () -> PatternT Type -> SubExp
-                    -> Commutativity -> InKernelLambda -> Out.Lambda SOACS -> [SubExp] -> [VName]
+streamMapWithReduce :: KernelPath -> StmAux () -> Out.Pattern SOACS -> SubExp
+                    -> Commutativity -> Out.Lambda Out.Kernels -> Out.Lambda SOACS -> [SubExp] -> [VName]
                     -> DistribM KernelsStms
 streamMapWithReduce path aux pat w comm fold_lam red_lam nes arrs = do
   -- Split into a chunked map and a reduction, with the latter
@@ -765,230 +722,14 @@
     streamMap (map (baseString . patElemName) red_pat_elems) concat_pat_elems w
     Noncommutative fold_lam nes arrs
 
-  reduce_soac <- reduceSOAC comm red_lam nes
+  reduce_soac <- reduceSOAC [Reduce comm red_lam nes]
 
   (stms<>) <$> inScopeOf stms
     (transformStm path $ Let red_pat aux $
       Op (Screma num_threads reduce_soac red_results))
 
-data KernelEnv = KernelEnv { kernelNest :: Nestings
-                           , kernelScope :: Scope Out.Kernels
-                           , kernelPath :: KernelPath
-                           }
-
-data KernelAcc = KernelAcc { kernelTargets :: Targets
-                           , kernelStms :: InKernelStms
-                           }
-
-data KernelRes = KernelRes { accPostKernels :: PostKernels
-                           , accLog :: Log
-                           }
-
-instance Semigroup KernelRes where
-  KernelRes ks1 log1 <> KernelRes ks2 log2 =
-    KernelRes (ks1 <> ks2) (log1 <> log2)
-
-instance Monoid KernelRes where
-  mempty = KernelRes mempty mempty
-
-newtype PostKernel = PostKernel { unPostKernel :: KernelsStms }
-
-newtype PostKernels = PostKernels [PostKernel]
-
-instance Semigroup PostKernels where
-  PostKernels xs <> PostKernels ys = PostKernels $ ys ++ xs
-
-instance Monoid PostKernels where
-  mempty = PostKernels mempty
-
-postKernelsStms :: PostKernels -> KernelsStms
-postKernelsStms (PostKernels kernels) = mconcat $ map unPostKernel kernels
-
-typeEnvFromKernelAcc :: KernelAcc -> Scope Out.Kernels
-typeEnvFromKernelAcc = scopeOfPattern . fst . outerTarget . kernelTargets
-
-addStmsToKernel :: InKernelStms -> KernelAcc -> KernelAcc
-addStmsToKernel stms acc =
-  acc { kernelStms = stms <> kernelStms acc }
-
-addStmToKernel :: (LocalScope Out.Kernels m, MonadFreshNames m) =>
-                  Stm -> KernelAcc -> m KernelAcc
-addStmToKernel bnd acc = do
-  stms <- runBinder_ $ Kernelise.transformStm bnd
-  return acc { kernelStms = stms <> kernelStms acc }
-
-newtype KernelM a = KernelM (ReaderT KernelEnv (WriterT KernelRes DistribM) a)
-  deriving (Functor, Applicative, Monad,
-            MonadReader KernelEnv,
-            MonadWriter KernelRes)
-
-liftDistribM :: DistribM a -> KernelM a
-liftDistribM m = do
-  scope <- askScope
-  KernelM $ lift $ lift $ localScope scope m
-
-instance MonadFreshNames KernelM where
-  getNameSource = KernelM $ lift getNameSource
-  putNameSource = KernelM . lift . putNameSource
-
-instance HasScope Out.Kernels KernelM where
-  askScope = asks kernelScope
-
-instance LocalScope Out.Kernels KernelM where
-  localScope types = local $ \env ->
-    env { kernelScope = types <> kernelScope env }
-
-instance MonadLogger KernelM where
-  addLog msgs = tell mempty { accLog = msgs }
-
-runKernelM :: KernelEnv -> KernelM a -> DistribM (a, PostKernels)
-runKernelM env (KernelM m) = do
-  (x, res) <- runWriterT $ runReaderT m env
-  addLog $ accLog res
-  return (x, accPostKernels res)
-
-collectKernels :: KernelM a -> KernelM (a, PostKernels)
-collectKernels m = pass $ do
-  (x, res) <- listen m
-  return ((x, accPostKernels res),
-          const res { accPostKernels = mempty })
-
-collectKernels_ :: KernelM () -> KernelM PostKernels
-collectKernels_ = fmap snd . collectKernels
-
-localPath :: KernelPath -> KernelM a -> KernelM a
-localPath path = local $ \env -> env { kernelPath = path }
-
-addKernels :: PostKernels -> KernelM ()
-addKernels ks = tell $ mempty { accPostKernels = ks }
-
-addKernel :: KernelsStms -> KernelM ()
-addKernel bnds = addKernels $ PostKernels [PostKernel bnds]
-
-withStm :: Stm -> KernelM a -> KernelM a
-withStm bnd = local $ \env ->
-  env { kernelScope =
-          scopeForKernels (scopeOf [bnd]) <> kernelScope env
-      , kernelNest =
-          letBindInInnerNesting provided $
-          kernelNest env
-      }
-  where provided = S.fromList $ patternNames $ stmPattern bnd
-
-mapNesting :: Pattern -> Certificates -> SubExp -> Lambda -> [VName]
-           -> KernelM a
-           -> KernelM a
-mapNesting pat cs w lam arrs = local $ \env ->
-  env { kernelNest = pushInnerNesting nest $ kernelNest env
-      , kernelScope =  scopeForKernels (scopeOf lam) <> kernelScope env
-      }
-  where nest = Nesting mempty $
-               MapNesting pat cs w $
-               zip (lambdaParams lam) arrs
-
-inNesting :: KernelNest -> KernelM a -> KernelM a
-inNesting (outer, nests) = local $ \env ->
-  env { kernelNest = (inner, nests')
-      , kernelScope =  mconcat (map scopeOf $ outer : nests) <> kernelScope env
-      }
-  where (inner, nests') =
-          case reverse nests of
-            []           -> (asNesting outer, [])
-            (inner' : ns) -> (asNesting inner', map asNesting $ outer : reverse ns)
-        asNesting = Nesting mempty
-
-unbalancedLambda :: Lambda -> Bool
-unbalancedLambda lam =
-  unbalancedBody
-  (S.fromList $ map paramName $ lambdaParams lam) $
-  lambdaBody lam
-
-  where subExpBound (Var i) bound = i `S.member` bound
-        subExpBound (Constant _) _ = False
-
-        unbalancedBody bound body =
-          any (unbalancedStm (bound <> boundInBody body) . stmExp) $
-          bodyStms body
-
-        -- XXX - our notion of balancing is probably still too naive.
-        unbalancedStm bound (Op (Stream w _ _ _)) =
-          w `subExpBound` bound
-        unbalancedStm bound (Op (Screma w _ _)) =
-          w `subExpBound` bound
-        unbalancedStm _ Op{} =
-          False
-        unbalancedStm _ DoLoop{} = False
-
-        unbalancedStm bound (If cond tbranch fbranch _) =
-          cond `subExpBound` bound &&
-          (unbalancedBody bound tbranch || unbalancedBody bound fbranch)
-
-        unbalancedStm _ (BasicOp _) =
-          False
-        unbalancedStm _ (Apply fname _ _ _) =
-          not $ isBuiltInFunction fname
-
-bodyContainsParallelism :: Body -> Bool
-bodyContainsParallelism = any (isMap . stmExp) . bodyStms
-  where isMap Op{} = True
-        isMap _ = False
-
-lambdaContainsParallelism :: Lambda -> Bool
-lambdaContainsParallelism = bodyContainsParallelism . lambdaBody
-
--- | Returns the sizes of nested parallelism.
-nestedParallelism :: Body -> [SubExp]
-nestedParallelism = concatMap (parallelism . stmExp) . bodyStms
-  where parallelism (Op (Scatter w _ _ _)) = [w]
-        parallelism (Op (Screma w _ _)) = [w]
-        parallelism (Op (Stream w Sequential{} lam _))
-          | chunk_size_param : _ <- lambdaParams lam =
-              let update (Var v) | v == paramName chunk_size_param = w
-                  update se = se
-              in map update $ nestedParallelism $ lambdaBody lam
-        parallelism (DoLoop _ _ _ body) = nestedParallelism body
-        parallelism _ = []
-
--- | A lambda is worth sequentialising if it contains nested
--- parallelism of an interesting kind.
-worthSequentialising :: Lambda -> Bool
-worthSequentialising lam = interesting $ lambdaBody lam
-  where interesting body = any (interesting' . stmExp) $ bodyStms body
-        interesting' (Op (Screma _ form@(ScremaForm _ _ lam') _))
-          | isJust $ isMapSOAC form = worthSequentialising lam'
-        interesting' (Op Scatter{}) = False -- Basically a map.
-        interesting' (DoLoop _ _ _ body) = interesting body
-        interesting' (Op _) = True
-        interesting' _ = False
-
--- | Intra-group parallelism is worthwhile if the lambda contains
--- non-map nested parallelism, or any nested parallelism inside a
--- loop.
-worthIntraGroup :: Lambda -> Bool
-worthIntraGroup lam = interesting $ lambdaBody lam
-  where interesting body = not (null $ nestedParallelism body) &&
-                           not (onlyMaps $ bodyStms body)
-        onlyMaps = all $ isMapOrSeq . stmExp
-        isMapOrSeq (Op (Screma _ form@(ScremaForm _ _ lam') _))
-          | isJust $ isMapSOAC form = not $ worthIntraGroup lam'
-        isMapOrSeq (Op Scatter{}) = True -- Basically a map.
-        isMapOrSeq (DoLoop _ _ _ body) =
-          null $ nestedParallelism body
-        isMapOrSeq (Op _) = False
-        isMapOrSeq _ = True
-
--- Enable if you want the cool new versioned code.  Beware: may be
--- slower in practice.  Caveat emptor (and you are the emptor).
-incrementalFlattening :: Bool
-incrementalFlattening = isJust $ lookup "FUTHARK_INCREMENTAL_FLATTENING" unixEnvironment
-
-distributeInnerMap :: MapLoop -> KernelAcc
-                   -> KernelM KernelAcc
-distributeInnerMap maploop@(MapLoop pat cs w lam arrs) acc
-=======
 onInnerMap :: KernelPath -> MapLoop -> DistAcc -> DistNestT DistribM DistAcc
 onInnerMap path maploop@(MapLoop pat cs w lam arrs) acc
->>>>>>> 9141b394
   | unbalancedLambda lam, lambdaContainsParallelism lam =
       addStmToKernel (mapLoopStm maploop) acc
   | not incrementalFlattening =
