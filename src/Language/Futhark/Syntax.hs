{-# LANGUAGE FlexibleContexts           #-}
{-# LANGUAGE FlexibleInstances          #-}
{-# LANGUAGE MultiParamTypeClasses      #-}
{-# LANGUAGE StandaloneDeriving         #-}
-- | This is an ever-changing syntax representation for Futhark.  Some
-- types, such as @Exp@, are parametrised by type and name
-- representation.  See the @https://futhark.readthedocs.org@ for a
-- language reference, or this module may be a little hard to
-- understand.
module Language.Futhark.Syntax
  (
   module Language.Futhark.Core

  -- * Types
  , Uniqueness(..)
  , IntType(..)
  , FloatType(..)
  , PrimType(..)
  , ArrayDim (..)
  , DimDecl (..)
  , ShapeDecl (..)
  , shapeRank
  , stripDims
  , unifyShapes
  , TypeName(..)
  , typeNameFromQualName
  , qualNameFromTypeName
  , TypeBase(..)
  , TypeArg(..)
  , TypeExp(..)
  , TypeArgExp(..)
  , RecordArrayElemTypeBase(..)
  , ArrayElemTypeBase(..)
  , PatternType
  , StructType
  , Diet(..)
  , TypeDeclBase (..)

    -- * Values
  , IntValue(..)
  , FloatValue(..)
  , PrimValue(..)
  , IsPrimValue(..)
  , Value(..)

  -- * Abstract syntax tree
  , BinOp (..)
  , IdentBase (..)
  , Inclusiveness(..)
  , DimIndexBase(..)
  , ExpBase(..)
  , FieldBase(..)
  , CaseBase(..)
  , LoopFormBase (..)
  , PatternBase(..)

  -- * Module language
  , SpecBase(..)
  , SigExpBase(..)
  , TypeRefBase(..)
  , SigBindBase(..)
  , ModExpBase(..)
  , ModBindBase(..)
  , ModParamBase(..)

  -- * Definitions
  , DocComment(..)
  , ValBindBase(..)
  , Liftedness(..)
  , TypeBindBase(..)
  , TypeParamBase(..)
  , typeParamName
  , ProgBase(..)
  , DecBase(..)

  -- * Miscellaneous
  , NoInfo(..)
  , Info(..)
  , Alias(..)
  , Aliasing
  , QualName(..)
  )
  where

import           Control.Applicative
import           Control.Monad
import           Data.Array
import           Data.Bifoldable
import           Data.Bifunctor
import           Data.Bitraversable
import           Data.Foldable
import           Data.Loc
import qualified Data.Map.Strict                  as M
import           Data.Monoid
import           Data.Ord
import qualified Data.Set                         as S
import           Data.Traversable
import           Data.List
import           Prelude

import           Futhark.Representation.Primitive (FloatType (..),
                                                   FloatValue (..),
                                                   IntType (..), IntValue (..))
import           Futhark.Util.Pretty
import           Language.Futhark.Core

-- | Convenience class for deriving 'Show' instances for the AST.
class (Show vn,
       Show (f VName),
       Show (f Diet),
       Show (f String),
       Show (f [VName]),
       Show (f PatternType),
       Show (f Int),
       Show (f StructType),
       Show (f (Aliasing, StructType)),
       Show (f (M.Map VName VName)),
       Show (f [RecordArrayElemTypeBase ()]),
       Show (f Uniqueness)) => Showable f vn where

-- | No information functor.  Usually used for placeholder type- or
-- aliasing information.
data NoInfo a = NoInfo
              deriving (Eq, Ord, Show)

instance Show vn => Showable NoInfo vn where
instance Functor NoInfo where
  fmap _ NoInfo = NoInfo
instance Foldable NoInfo where
  foldr _ b NoInfo = b
instance Traversable NoInfo where
  traverse _ NoInfo = pure NoInfo

-- | Some information.  The dual to 'NoInfo'
newtype Info a = Info { unInfo :: a }
            deriving (Eq, Ord, Show)

instance Show vn => Showable Info vn where
instance Functor Info where
  fmap f (Info x) = Info $ f x
instance Foldable Info where
  foldr f b (Info x) = f x b
instance Traversable Info where
  traverse f (Info x) = Info <$> f x

-- | Low-level primitive types.
data PrimType = Signed IntType
              | Unsigned IntType
              | FloatType FloatType
              | Bool
              deriving (Eq, Ord, Show)

-- | Non-array values.
data PrimValue = SignedValue !IntValue
               | UnsignedValue !IntValue
               | FloatValue !FloatValue
               | BoolValue !Bool
               deriving (Eq, Ord, Show)

class IsPrimValue v where
  primValue :: v -> PrimValue

instance IsPrimValue Int where
  primValue = SignedValue . Int32Value . fromIntegral

instance IsPrimValue Int8 where
  primValue = SignedValue . Int8Value
instance IsPrimValue Int16 where
  primValue = SignedValue . Int16Value
instance IsPrimValue Int32 where
  primValue = SignedValue . Int32Value
instance IsPrimValue Int64 where
  primValue = SignedValue . Int64Value

instance IsPrimValue Word8 where
  primValue = UnsignedValue . Int8Value . fromIntegral
instance IsPrimValue Word16 where
  primValue = UnsignedValue . Int16Value . fromIntegral
instance IsPrimValue Word32 where
  primValue = UnsignedValue . Int32Value . fromIntegral
instance IsPrimValue Word64 where
  primValue = UnsignedValue . Int64Value . fromIntegral

instance IsPrimValue Float where
  primValue = FloatValue . Float32Value

instance IsPrimValue Double where
  primValue = FloatValue . Float64Value

instance IsPrimValue Bool where
  primValue = BoolValue

class Eq dim => ArrayDim dim where
  -- | @unifyDims x y@ combines @x@ and @y@ to contain their maximum
  -- common information, and fails if they conflict.
  unifyDims :: dim -> dim -> Maybe dim

instance ArrayDim () where
  unifyDims () () = Just ()

-- | Declaration of a dimension size.
data DimDecl vn = NamedDim (QualName vn)
                  -- ^ The size of the dimension is this name, which
                  -- must be in scope.  In a return type, this will
                  -- give rise to an assertion.
                | ConstDim Int
                  -- ^ The size is a constant.
                | AnyDim
                  -- ^ No dimension declaration.
                deriving Show
deriving instance Eq (DimDecl Name)
deriving instance Eq (DimDecl VName)

instance Functor DimDecl where
  fmap = fmapDefault

instance Foldable DimDecl where
  foldMap = foldMapDefault

instance Traversable DimDecl where
  traverse f (NamedDim qn) = NamedDim <$> traverse f qn
  traverse _ (ConstDim x) = pure $ ConstDim x
  traverse _ AnyDim = pure AnyDim

instance ArrayDim (DimDecl VName) where
  unifyDims AnyDim y = Just y
  unifyDims x AnyDim = Just x
  unifyDims (NamedDim x) (NamedDim y) | x == y = Just $ NamedDim x
  unifyDims (ConstDim x) (ConstDim y) | x == y = Just $ ConstDim x
  unifyDims _ _ = Nothing

-- | The size of an array type is a list of its dimension sizes.  If
-- 'Nothing', that dimension is of a (statically) unknown size.
newtype ShapeDecl dim = ShapeDecl { shapeDims :: [dim] }
                      deriving (Eq, Ord, Show)

instance Foldable ShapeDecl where
  foldr f x (ShapeDecl ds) = foldr f x ds

instance Traversable ShapeDecl where
  traverse f (ShapeDecl ds) = ShapeDecl <$> traverse f ds

instance Functor ShapeDecl where
  fmap f (ShapeDecl ds) = ShapeDecl $ map f ds

instance Semigroup (ShapeDecl dim) where
  ShapeDecl l1 <> ShapeDecl l2 = ShapeDecl $ l1 ++ l2

instance Monoid (ShapeDecl dim) where
  mempty = ShapeDecl []

-- | The number of dimensions contained in a shape.
shapeRank :: ShapeDecl dim -> Int
shapeRank = length . shapeDims

-- | @stripDims n shape@ strips the outer @n@ dimensions from
-- @shape@, returning 'Nothing' if this would result in zero or
-- fewer dimensions.
stripDims :: Int -> ShapeDecl dim -> Maybe (ShapeDecl dim)
stripDims i (ShapeDecl l)
  | i < length l = Just $ ShapeDecl $ drop i l
  | otherwise    = Nothing


-- | @unifyShapes x y@ combines @x@ and @y@ to contain their maximum
-- common information, and fails if they conflict.
unifyShapes :: ArrayDim dim => ShapeDecl dim -> ShapeDecl dim -> Maybe (ShapeDecl dim)
unifyShapes (ShapeDecl xs) (ShapeDecl ys) = do
  guard $ length xs == length ys
  ShapeDecl <$> zipWithM unifyDims xs ys

-- | A type name consists of qualifiers (for error messages) and a
-- 'VName' (for equality checking).
data TypeName = TypeName { typeQuals :: [VName], typeLeaf :: VName }
              deriving (Show)

instance Eq TypeName where
  TypeName _ x == TypeName _ y = x == y

instance Ord TypeName where
  TypeName _ x `compare` TypeName _ y = x `compare` y

typeNameFromQualName :: QualName VName -> TypeName
typeNameFromQualName (QualName qs x) = TypeName qs x

qualNameFromTypeName :: TypeName -> QualName VName
qualNameFromTypeName (TypeName qs x) = QualName qs x

-- | Types that can be elements of tuple-arrays.
data RecordArrayElemTypeBase dim =
    RecordArrayElem (ArrayElemTypeBase dim)
  | RecordArrayArrayElem (ArrayElemTypeBase dim) (ShapeDecl dim)
  deriving (Eq, Show)

instance Traversable RecordArrayElemTypeBase where
  traverse f (RecordArrayElem t) = RecordArrayElem <$> traverse f t
  traverse f (RecordArrayArrayElem a shape) =
    RecordArrayArrayElem <$> traverse f a <*> traverse f shape

instance Functor RecordArrayElemTypeBase where
  fmap = fmapDefault

instance Foldable RecordArrayElemTypeBase where
  foldMap = foldMapDefault

data ArrayElemTypeBase dim =
    ArrayPrimElem PrimType
  | ArrayPolyElem TypeName [TypeArg dim]
  | ArrayRecordElem (M.Map Name (RecordArrayElemTypeBase dim))
  | ArraySumElem (M.Map Name [RecordArrayElemTypeBase dim]) -- TODO:  Is this right?
  deriving (Eq, Show)

instance Traversable ArrayElemTypeBase where
  traverse _ (ArrayPrimElem t) =
    pure $ ArrayPrimElem t
  traverse f (ArrayPolyElem t args) =
    ArrayPolyElem t <$> traverse (traverse f) args
  traverse f (ArrayRecordElem fs) =
    ArrayRecordElem <$> traverse (traverse f) fs
  traverse f (ArraySumElem cs) =
    ArraySumElem <$> (traverse . traverse) (traverse f) cs

instance Functor ArrayElemTypeBase where
  fmap = fmapDefault

instance Foldable ArrayElemTypeBase where
  foldMap = foldMapDefault

-- | An expanded Futhark type is either an array, a prim type, a
-- tuple, or a type variable.  When comparing types for equality with
-- '==', aliases are ignored, but dimensions much match.  Function
-- parameter names are ignored.
data TypeBase dim as = Prim PrimType
                     | SumT (M.Map Name [TypeBase dim as])
                     | Array as Uniqueness (ArrayElemTypeBase dim) (ShapeDecl dim)
                     | Record (M.Map Name (TypeBase dim as))
                     | TypeVar as Uniqueness TypeName [TypeArg dim]
                     | Arrow as (Maybe VName) (TypeBase dim as) (TypeBase dim as)
                     -- ^ The aliasing corresponds to the lexical
                     -- closure of the function.
                     deriving (Show)

instance (Eq dim, Eq as) => Eq (TypeBase dim as) where
  Prim x1 == Prim y1 = x1 == y1
  Array x1 y1 z1 v1 == Array x2 y2 z2 v2 = x1 == x2 && y1 == y2 && z1 == z2 && v1 == v2
  Record x1 == Record x2 = x1 == x2
  TypeVar _ u1 x1 y1 == TypeVar _ u2 x2 y2 = u1 == u2 && x1 == x2 && y1 == y2
  Arrow _ _ x1 y1 == Arrow _ _ x2 y2 = x1 == x2 && y1 == y2
  SumT cs1 == SumT cs2 = cs1 == cs2
  _ == _ = False

instance Bitraversable TypeBase where
  bitraverse _ _ (Prim t) = pure $ Prim t
  bitraverse f g (Array a u t shape) =
    Array <$> g a <*> pure u <*> traverse f t <*> traverse f shape
  bitraverse f g (Record fs) = Record <$> traverse (bitraverse f g) fs
  bitraverse f g (TypeVar als u t args) =
    TypeVar <$> g als <*> pure u <*> pure t <*> traverse (traverse f) args
  bitraverse f g (Arrow als v t1 t2) =
    Arrow <$> g als <*> pure v <*> bitraverse f g t1 <*> bitraverse f g t2
  bitraverse f g (SumT cs) = SumT <$> (traverse . traverse) (bitraverse f g) cs

instance Bifunctor TypeBase where
  bimap = bimapDefault

instance Bifoldable TypeBase where
  bifoldMap = bifoldMapDefault

data TypeArg dim = TypeArgDim dim SrcLoc
                 | TypeArgType (TypeBase dim ()) SrcLoc
             deriving (Eq, Show)

instance Traversable TypeArg where
  traverse f (TypeArgDim v loc) = TypeArgDim <$> f v <*> pure loc
  traverse f (TypeArgType t loc) = TypeArgType <$> bitraverse f pure t <*> pure loc

instance Functor TypeArg where
  fmap = fmapDefault

instance Foldable TypeArg where
  foldMap = foldMapDefault

-- | A variable that is aliased.  Can be still in-scope, or have gone
-- out of scope and be free.  In the latter case, it behaves more like
-- an equivalence class.  See uniqueness-error18.fut for an example of
-- why this is necessary.
data Alias = AliasBound { aliasVar :: VName }
           | AliasFree { aliasVar :: VName }
           deriving (Eq, Ord, Show)

-- | Aliasing for a type, which is a set of the variables that are
-- aliased.
type Aliasing = S.Set Alias

-- | A type with aliasing information and shape annotations, used for
-- describing the type patterns and expressions.
type PatternType = TypeBase (DimDecl VName) Aliasing

-- | A "structural" type with shape annotations and no aliasing
-- information, used for declarations.
type StructType = TypeBase (DimDecl VName) ()

-- | An unstructured type with type variables and possibly shape
-- declarations - this is what the user types in the source program.
data TypeExp vn = TEVar (QualName vn) SrcLoc
                | TETuple [TypeExp vn] SrcLoc
                | TERecord [(Name, TypeExp vn)] SrcLoc
                | TEArray (TypeExp vn) (DimDecl vn) SrcLoc
                | TEUnique (TypeExp vn) SrcLoc
                | TEApply (TypeExp vn) (TypeArgExp vn) SrcLoc
                | TEArrow (Maybe vn) (TypeExp vn) (TypeExp vn) SrcLoc
                | TESum [(Name, [TypeExp vn])] SrcLoc
                 deriving (Show)
deriving instance Eq (TypeExp Name)
deriving instance Eq (TypeExp VName)

instance Located (TypeExp vn) where
  locOf (TEArray _ _ loc)   = locOf loc
  locOf (TETuple _ loc)     = locOf loc
  locOf (TERecord _ loc)    = locOf loc
  locOf (TEVar _ loc)       = locOf loc
  locOf (TEUnique _ loc)    = locOf loc
  locOf (TEApply _ _ loc)   = locOf loc
  locOf (TEArrow _ _ _ loc) = locOf loc
  locOf (TESum _ loc)      = locOf loc

data TypeArgExp vn = TypeArgExpDim (DimDecl vn) SrcLoc
                   | TypeArgExpType (TypeExp vn)
                deriving (Show)
deriving instance Eq (TypeArgExp Name)
deriving instance Eq (TypeArgExp VName)

instance Located (TypeArgExp vn) where
  locOf (TypeArgExpDim _ loc) = locOf loc
  locOf (TypeArgExpType t)    = locOf t

-- | A declaration of the type of something.
data TypeDeclBase f vn =
  TypeDecl { declaredType :: TypeExp vn
                             -- ^ The type declared by the user.
           , expandedType :: f StructType
                             -- ^ The type deduced by the type checker.
           }
deriving instance Showable f vn => Show (TypeDeclBase f vn)

instance Located (TypeDeclBase f vn) where
  locOf = locOf . declaredType

-- | Information about which parts of a value/type are consumed.
data Diet = RecordDiet (M.Map Name Diet) -- ^ Consumes these fields in the record.
          | FuncDiet Diet Diet
            -- ^ A function that consumes its argument(s) like this.
            -- The final 'Diet' should always be 'Observe', as there
            -- is no way for a function to consume its return value.
          | Consume -- ^ Consumes this value.
          | Observe -- ^ Only observes value in this position, does
                    -- not consume.
            deriving (Eq, Show)

-- | Simple Futhark values.  Values are fully evaluated and their type
-- is always unambiguous.
data Value = PrimValue !PrimValue
           | ArrayValue !(Array Int Value) (TypeBase () ())
             -- ^ It is assumed that the array is 0-indexed.  The type
             -- is the full type.
             deriving (Eq, Show)

-- | An identifier consists of its name and the type of the value
-- bound to the identifier.
data IdentBase f vn = Ident { identName   :: vn
                            , identType   :: f PatternType
                            , identSrcLoc :: SrcLoc
                            }
deriving instance Showable f vn => Show (IdentBase f vn)

instance Eq vn => Eq (IdentBase ty vn) where
  x == y = identName x == identName y

instance Ord vn => Ord (IdentBase ty vn) where
  compare = comparing identName

instance Located (IdentBase ty vn) where
  locOf = locOf . identSrcLoc

-- | Default binary operators.
data BinOp =  Backtick
              -- ^ A pseudo-operator standing in for any normal
              -- identifier used as an operator (they all have the
              -- same fixity).
           -- Binary Ops for Numbers
           | Plus
           | Minus
           | Pow
           | Times
           | Divide
           | Mod
           | Quot
           | Rem
           | ShiftR
           | ShiftL
           | Band
           | Xor
           | Bor
           | LogAnd
           | LogOr
           -- Relational Ops for all primitive types at least
           | Equal
           | NotEqual
           | Less
           | Leq
           | Greater
           | Geq
           -- Some functional ops.
           | PipeRight -- ^ @|>@
           | PipeLeft -- ^ @<|@
           -- Misc
             deriving (Eq, Ord, Show, Enum, Bounded)

-- | Whether a bound for an end-point of a 'DimSlice' or a range
-- literal is inclusive or exclusive.
data Inclusiveness a = DownToExclusive a
                     | ToInclusive a -- ^ May be "down to" if step is negative.
                     | UpToExclusive a
                     deriving (Eq, Ord, Show)

instance Located a => Located (Inclusiveness a) where
  locOf (DownToExclusive x) = locOf x
  locOf (ToInclusive x) = locOf x
  locOf (UpToExclusive x) = locOf x

instance Functor Inclusiveness where
  fmap = fmapDefault

instance Foldable Inclusiveness where
  foldMap = foldMapDefault

instance Traversable Inclusiveness where
  traverse f (DownToExclusive x) = DownToExclusive <$> f x
  traverse f (ToInclusive x) = ToInclusive <$> f x
  traverse f (UpToExclusive x) = UpToExclusive <$> f x

-- | An indexing of a single dimension.
data DimIndexBase f vn = DimFix (ExpBase f vn)
                       | DimSlice (Maybe (ExpBase f vn))
                                  (Maybe (ExpBase f vn))
                                  (Maybe (ExpBase f vn))
deriving instance Showable f vn => Show (DimIndexBase f vn)

-- | A name qualified with a breadcrumb of module accesses.
data QualName vn = QualName { qualQuals :: ![vn]
                            , qualLeaf  :: !vn
                            }
  deriving (Show)

instance Eq (QualName Name) where
  QualName qs1 v1 == QualName qs2 v2 = qs1 == qs2 && v1 == v2

instance Eq (QualName VName) where
  QualName _ v1 == QualName _ v2 = v1 == v2

instance Ord (QualName Name) where
  QualName qs1 v1 `compare` QualName qs2 v2 = compare (qs1, v1) (qs2, v2)

instance Ord (QualName VName) where
  QualName _ v1 `compare` QualName _ v2 = compare v1 v2

instance Functor QualName where
  fmap = fmapDefault

instance Foldable QualName where
  foldMap = foldMapDefault

instance Traversable QualName where
  traverse f (QualName qs v) = QualName <$> traverse f qs <*> f v

-- | The Futhark expression language.
--
-- In a value of type @Exp f vn@, annotations are wrapped in the
-- functor @f@, and all names are of type @vn@.
--
-- This allows us to encode whether or not the expression has been
-- type-checked in the Haskell type of the expression.  Specifically,
-- the parser will produce expressions of type @Exp 'NoInfo' 'Name'@,
-- and the type checker will convert these to @Exp 'Info' 'VName'@, in
-- which type information is always present and all names are unique.
data ExpBase f vn =
              Literal PrimValue SrcLoc

            | IntLit Integer (f PatternType) SrcLoc
            -- ^ A polymorphic integral literal.

            | FloatLit Double (f PatternType) SrcLoc
            -- ^ A polymorphic decimal literal.

            | Parens (ExpBase f vn) SrcLoc
            -- ^ A parenthesized expression.

            | QualParens (QualName vn) (ExpBase f vn) SrcLoc

            | TupLit    [ExpBase f vn] SrcLoc
            -- ^ Tuple literals, e.g., @{1+3, {x, y+z}}@.

            | RecordLit [FieldBase f vn] SrcLoc
            -- ^ Record literals, e.g. @{x=2,y=3,z}@.

            | ArrayLit  [ExpBase f vn] (f PatternType) SrcLoc
            -- ^ Array literals, e.g., @[ [1+x, 3], [2, 1+4] ]@.
            -- Second arg is the row type of the rows of the array.

            | Range (ExpBase f vn) (Maybe (ExpBase f vn)) (Inclusiveness (ExpBase f vn)) (f PatternType) SrcLoc

            | Var (QualName vn) (f PatternType) SrcLoc

            | Ascript (ExpBase f vn) (TypeDeclBase f vn) (f PatternType) SrcLoc
            -- ^ Type ascription: @e : t@.

            | LetPat (PatternBase f vn) (ExpBase f vn) (ExpBase f vn) (f PatternType) SrcLoc

            | LetFun vn ([TypeParamBase vn], [PatternBase f vn], Maybe (TypeExp vn), f StructType, ExpBase f vn)
              (ExpBase f vn) SrcLoc

            | If     (ExpBase f vn) (ExpBase f vn) (ExpBase f vn) (f PatternType) SrcLoc

            | Apply (ExpBase f vn) (ExpBase f vn) (f Diet) (f PatternType) SrcLoc

            | Negate (ExpBase f vn) SrcLoc
              -- ^ Numeric negation (ugly special case; Haskell did it first).

            | Lambda [PatternBase f vn] (ExpBase f vn)
              (Maybe (TypeExp vn)) (f (Aliasing, StructType)) SrcLoc

            | OpSection (QualName vn) (f PatternType) SrcLoc
              -- ^ @+@; first two types are operands, third is result.
            | OpSectionLeft (QualName vn) (f PatternType)
              (ExpBase f vn) (f StructType, f StructType) (f PatternType) SrcLoc
              -- ^ @2+@; first type is operand, second is result.
            | OpSectionRight (QualName vn) (f PatternType)
              (ExpBase f vn) (f StructType, f StructType) (f PatternType) SrcLoc
              -- ^ @+2@; first type is operand, second is result.
            | ProjectSection [Name] (f PatternType) SrcLoc
              -- ^ Field projection as a section: @(.x.y.z)@.
            | IndexSection [DimIndexBase f vn] (f PatternType) SrcLoc
              -- ^ Array indexing as a section: @(.[i,j])@.

            | DoLoop
              (PatternBase f vn) -- Merge variable pattern
              (ExpBase f vn) -- Initial values of merge variables.
              (LoopFormBase f vn) -- Do or while loop.
              (ExpBase f vn) -- Loop body.
              SrcLoc

            | BinOp (QualName vn) (f PatternType)
              (ExpBase f vn, f StructType) (ExpBase f vn, f StructType)
              (f PatternType) SrcLoc

            | Project Name (ExpBase f vn) (f PatternType) SrcLoc

            -- Primitive array operations
            | LetWith (IdentBase f vn) (IdentBase f vn)
                      [DimIndexBase f vn] (ExpBase f vn)
                      (ExpBase f vn) (f PatternType) SrcLoc

            | Index (ExpBase f vn) [DimIndexBase f vn] (f PatternType) SrcLoc

            | Update (ExpBase f vn) [DimIndexBase f vn] (ExpBase f vn) SrcLoc

            | RecordUpdate (ExpBase f vn) [Name] (ExpBase f vn) (f PatternType) SrcLoc

            | Unsafe (ExpBase f vn) SrcLoc
            -- ^ Explore the Danger Zone and elide safety checks on
            -- array operations and other assertions during execution
            -- of this expression.  Make really sure the code is
            -- correct.

            | Assert (ExpBase f vn) (ExpBase f vn) (f String) SrcLoc
            -- ^ Fail if the first expression does not return true,
            -- and return the value of the second expression if it
            -- does.

            | Constr Name [ExpBase f vn] (f PatternType) SrcLoc
            -- ^ An n-ary value constructor.

            | Match (ExpBase f vn) [CaseBase f vn] (f PatternType) SrcLoc
            -- ^ A match expression.

deriving instance Showable f vn => Show (ExpBase f vn)

instance Located (ExpBase f vn) where
  locOf (Literal _ loc)                = locOf loc
  locOf (IntLit _ _ loc)               = locOf loc
  locOf (FloatLit _ _ loc)             = locOf loc
  locOf (Parens _ loc)                 = locOf loc
  locOf (QualParens _ _ loc)           = locOf loc
  locOf (TupLit _ pos)                 = locOf pos
  locOf (RecordLit _ pos)              = locOf pos
  locOf (Project _ _ _ pos)            = locOf pos
  locOf (ArrayLit _ _ pos)             = locOf pos
  locOf (Range _ _ _ _ pos)            = locOf pos
  locOf (BinOp _ _ _ _ _ pos)          = locOf pos
  locOf (If _ _ _ _ pos)               = locOf pos
  locOf (Var _ _ loc)                  = locOf loc
  locOf (Ascript _ _ _ loc)            = locOf loc
  locOf (Negate _ pos)                 = locOf pos
  locOf (Apply _ _ _ _ pos)            = locOf pos
  locOf (LetPat _ _ _ _ loc)           = locOf loc
  locOf (LetFun _ _ _ loc)             = locOf loc
  locOf (LetWith _ _ _ _ _ _ loc)      = locOf loc
  locOf (Index _ _ _ loc)              = locOf loc
  locOf (Update _ _ _ pos)             = locOf pos
  locOf (RecordUpdate _ _ _ _ pos)     = locOf pos
  locOf (Lambda _ _ _ _ loc)           = locOf loc
  locOf (OpSection _ _ loc)            = locOf loc
  locOf (OpSectionLeft _ _ _ _ _ loc)  = locOf loc
  locOf (OpSectionRight _ _ _ _ _ loc) = locOf loc
  locOf (ProjectSection _ _ loc)       = locOf loc
  locOf (IndexSection _ _ loc)         = locOf loc
  locOf (DoLoop _ _ _ _ pos)           = locOf pos
  locOf (Unsafe _ loc)                 = locOf loc
  locOf (Assert _ _ _ loc)             = locOf loc
<<<<<<< HEAD
  locOf (Constr _ _ _ loc)             = locOf loc
=======
  locOf (VConstr0 _ _ loc)             = locOf loc
>>>>>>> 6fa0a835
  locOf (Match _ _ _ loc)              = locOf loc

-- | An entry in a record literal.
data FieldBase f vn = RecordFieldExplicit Name (ExpBase f vn) SrcLoc
                    | RecordFieldImplicit vn (f PatternType) SrcLoc

deriving instance Showable f vn => Show (FieldBase f vn)

instance Located (FieldBase f vn) where
  locOf (RecordFieldExplicit _ _ loc) = locOf loc
  locOf (RecordFieldImplicit _ _ loc) = locOf loc

-- | A case in a match expression.
data CaseBase f vn = CasePat (PatternBase f vn) (ExpBase f vn) SrcLoc

deriving instance Showable f vn => Show (CaseBase f vn)

instance Located (CaseBase f vn) where
  locOf (CasePat _ _ loc) = locOf loc

-- | Whether the loop is a @for@-loop or a @while@-loop.
data LoopFormBase f vn = For (IdentBase f vn) (ExpBase f vn)
                       | ForIn (PatternBase f vn) (ExpBase f vn)
                       | While (ExpBase f vn)
deriving instance Showable f vn => Show (LoopFormBase f vn)

-- | A pattern as used most places where variables are bound (function
-- parameters, @let@ expressions, etc).
data PatternBase f vn = TuplePattern [PatternBase f vn] SrcLoc
                      | RecordPattern [(Name, PatternBase f vn)] SrcLoc
                      | PatternParens (PatternBase f vn) SrcLoc
                      | Id vn (f PatternType) SrcLoc
                      | Wildcard (f PatternType) SrcLoc -- Nothing, i.e. underscore.
                      | PatternAscription (PatternBase f vn) (TypeDeclBase f vn) SrcLoc
                      | PatternLit (ExpBase f vn) (f PatternType) SrcLoc
                      | PatternConstr Name (f PatternType) [PatternBase f vn] SrcLoc
deriving instance Showable f vn => Show (PatternBase f vn)

instance Located (PatternBase f vn) where
  locOf (TuplePattern _ loc)        = locOf loc
  locOf (RecordPattern _ loc)       = locOf loc
  locOf (PatternParens _ loc)       = locOf loc
  locOf (Id _ _ loc)                = locOf loc
  locOf (Wildcard _ loc)            = locOf loc
  locOf (PatternAscription _ _ loc) = locOf loc
  locOf (PatternLit _ _ loc)        = locOf loc
  locOf (PatternConstr _ _ _ loc)     = locOf loc

-- | Documentation strings, including source location.
data DocComment = DocComment String SrcLoc
  deriving (Show)

instance Located DocComment where
  locOf (DocComment _ loc) = locOf loc

-- | Function Declarations
data ValBindBase f vn = ValBind { valBindEntryPoint :: Maybe (f StructType)
                                -- ^ True if this function is an entry
                                -- point.  If so, it also contains the
                                -- externally visible type.  Note that
                                -- this may not strictly be well-typed
                                -- after some desugaring operations,
                                -- as it may refer to abstract types
                                -- that are no longer in scope.
                                , valBindName       :: vn
                                , valBindRetDecl    :: Maybe (TypeExp vn)
                                , valBindRetType    :: f StructType
                                , valBindTypeParams :: [TypeParamBase vn]
                                , valBindParams     :: [PatternBase f vn]
                                , valBindBody       :: ExpBase f vn
                                , valBindDoc        :: Maybe DocComment
                                , valBindLocation   :: SrcLoc
                                }
deriving instance Showable f vn => Show (ValBindBase f vn)

instance Located (ValBindBase f vn) where
  locOf = locOf . valBindLocation

-- | Type Declarations
data TypeBindBase f vn = TypeBind { typeAlias        :: vn
                                  , typeParams       :: [TypeParamBase vn]
                                  , typeExp          :: TypeDeclBase f vn
                                  , typeDoc          :: Maybe DocComment
                                  , typeBindLocation :: SrcLoc
                                  }
deriving instance Showable f vn => Show (TypeBindBase f vn)

instance Located (TypeBindBase f vn) where
  locOf = locOf . typeBindLocation

-- | The liftedness of a type parameter.  By the @Ord@ instance,
-- @Unlifted@ is less than @Lifted@.
data Liftedness = Unlifted -- ^ May only be instantiated with a zero-order type.
                | Lifted -- ^ May be instantiated to a functional type.
                deriving (Eq, Ord, Show)

data TypeParamBase vn = TypeParamDim vn SrcLoc
                        -- ^ A type parameter that must be a size.
                      | TypeParamType Liftedness vn SrcLoc
                        -- ^ A type parameter that must be a type.
  deriving (Eq, Show)

instance Functor TypeParamBase where
  fmap = fmapDefault

instance Foldable TypeParamBase where
  foldMap = foldMapDefault

instance Traversable TypeParamBase where
  traverse f (TypeParamDim v loc) = TypeParamDim <$> f v <*> pure loc
  traverse f (TypeParamType l v loc) = TypeParamType l <$> f v <*> pure loc

instance Located (TypeParamBase vn) where
  locOf (TypeParamDim _ loc)    = locOf loc
  locOf (TypeParamType _ _ loc) = locOf loc

typeParamName :: TypeParamBase vn -> vn
typeParamName (TypeParamDim v _)    = v
typeParamName (TypeParamType _ v _) = v

data SpecBase f vn = ValSpec  { specName       :: vn
                              , specTypeParams :: [TypeParamBase vn]
                              , specType       :: TypeDeclBase f vn
                              , specDoc        :: Maybe DocComment
                              , specLocation   :: SrcLoc
                              }
                   | TypeAbbrSpec (TypeBindBase f vn)
                   | TypeSpec Liftedness vn [TypeParamBase vn] (Maybe DocComment) SrcLoc -- ^ Abstract type.
                   | ModSpec vn (SigExpBase f vn) (Maybe DocComment) SrcLoc
                   | IncludeSpec (SigExpBase f vn) SrcLoc
deriving instance Showable f vn => Show (SpecBase f vn)

instance Located (SpecBase f vn) where
  locOf (ValSpec _ _ _ _ loc)  = locOf loc
  locOf (TypeAbbrSpec tbind)   = locOf tbind
  locOf (TypeSpec _ _ _ _ loc) = locOf loc
  locOf (ModSpec _ _ _ loc)    = locOf loc
  locOf (IncludeSpec _ loc)    = locOf loc

data SigExpBase f vn = SigVar (QualName vn) SrcLoc
                     | SigParens (SigExpBase f vn) SrcLoc
                     | SigSpecs [SpecBase f vn] SrcLoc
                     | SigWith (SigExpBase f vn) (TypeRefBase f vn) SrcLoc
                     | SigArrow (Maybe vn) (SigExpBase f vn) (SigExpBase f vn) SrcLoc
deriving instance Showable f vn => Show (SigExpBase f vn)

-- | A type refinement.
data TypeRefBase f vn = TypeRef (QualName vn) [TypeParamBase vn] (TypeDeclBase f vn) SrcLoc
deriving instance Showable f vn => Show (TypeRefBase f vn)

instance Located (TypeRefBase f vn) where
  locOf (TypeRef _ _ _ loc) = locOf loc

instance Located (SigExpBase f vn) where
  locOf (SigVar _ loc)       = locOf loc
  locOf (SigParens _ loc)    = locOf loc
  locOf (SigSpecs _ loc)     = locOf loc
  locOf (SigWith _ _ loc)    = locOf loc
  locOf (SigArrow _ _ _ loc) = locOf loc

data SigBindBase f vn = SigBind { sigName :: vn
                                , sigExp  :: SigExpBase f vn
                                , sigDoc  :: Maybe DocComment
                                , sigLoc  :: SrcLoc
                                }
deriving instance Showable f vn => Show (SigBindBase f vn)

instance Located (SigBindBase f vn) where
  locOf = locOf . sigLoc

data ModExpBase f vn = ModVar (QualName vn) SrcLoc
                     | ModParens (ModExpBase f vn) SrcLoc
                     | ModImport FilePath (f FilePath) SrcLoc
                       -- ^ The contents of another file as a module.
                     | ModDecs [DecBase f vn] SrcLoc
                     | ModApply (ModExpBase f vn) (ModExpBase f vn) (f (M.Map VName VName)) (f (M.Map VName VName)) SrcLoc
                       -- ^ Functor application.
                     | ModAscript (ModExpBase f vn) (SigExpBase f vn) (f (M.Map VName VName)) SrcLoc
                     | ModLambda (ModParamBase f vn)
                                 (Maybe (SigExpBase f vn, f (M.Map VName VName)))
                                 (ModExpBase f vn)
                                 SrcLoc
deriving instance Showable f vn => Show (ModExpBase f vn)

instance Located (ModExpBase f vn) where
  locOf (ModVar _ loc)         = locOf loc
  locOf (ModParens _ loc)      = locOf loc
  locOf (ModImport _ _ loc)    = locOf loc
  locOf (ModDecs _ loc)        = locOf loc
  locOf (ModApply _ _ _ _ loc) = locOf loc
  locOf (ModAscript _ _ _ loc) = locOf loc
  locOf (ModLambda _ _ _ loc)  = locOf loc

data ModBindBase f vn =
  ModBind { modName      :: vn
          , modParams    :: [ModParamBase f vn]
          , modSignature :: Maybe (SigExpBase f vn, f (M.Map VName VName))
          , modExp       :: ModExpBase f vn
          , modDoc       :: Maybe DocComment
          , modLocation  :: SrcLoc
          }
deriving instance Showable f vn => Show (ModBindBase f vn)

instance Located (ModBindBase f vn) where
  locOf = locOf . modLocation

data ModParamBase f vn = ModParam { modParamName     :: vn
                                  , modParamType     :: SigExpBase f vn
                                  , modParamAbs      :: f [VName]
                                  , modParamLocation :: SrcLoc
                                  }
deriving instance Showable f vn => Show (ModParamBase f vn)

instance Located (ModParamBase f vn) where
  locOf = locOf . modParamLocation

-- | A top-level binding.
data DecBase f vn = ValDec (ValBindBase f vn)
                  | TypeDec (TypeBindBase f vn)
                  | SigDec (SigBindBase f vn)
                  | ModDec (ModBindBase f vn)
                  | OpenDec (ModExpBase f vn) SrcLoc
                  | LocalDec (DecBase f vn) SrcLoc
                  | ImportDec FilePath (f FilePath) SrcLoc
deriving instance Showable f vn => Show (DecBase f vn)

instance Located (DecBase f vn) where
  locOf (ValDec d)          = locOf d
  locOf (TypeDec d)         = locOf d
  locOf (SigDec d)          = locOf d
  locOf (ModDec d)          = locOf d
  locOf (OpenDec _ loc)     = locOf loc
  locOf (LocalDec _ loc)    = locOf loc
  locOf (ImportDec _ _ loc) = locOf loc

-- | The program described by a single Futhark file.  May depend on
-- other files.
data ProgBase f vn = Prog { progDoc :: Maybe DocComment
                          , progDecs :: [DecBase f vn]
                          }
deriving instance Showable f vn => Show (ProgBase f vn)

--- Some prettyprinting definitions are here because we need them in
--- the Attributes module.

instance Pretty PrimType where
  ppr (Unsigned Int8)  = text "u8"
  ppr (Unsigned Int16) = text "u16"
  ppr (Unsigned Int32) = text "u32"
  ppr (Unsigned Int64) = text "u64"
  ppr (Signed t)       = ppr t
  ppr (FloatType t)    = ppr t
  ppr Bool             = text "bool"

instance Pretty BinOp where
  ppr Backtick  = text "``"
  ppr Plus      = text "+"
  ppr Minus     = text "-"
  ppr Pow       = text "**"
  ppr Times     = text "*"
  ppr Divide    = text "/"
  ppr Mod       = text "%"
  ppr Quot      = text "//"
  ppr Rem       = text "%%"
  ppr ShiftR    = text ">>"
  ppr ShiftL    = text "<<"
  ppr Band      = text "&"
  ppr Xor       = text "^"
  ppr Bor       = text "|"
  ppr LogAnd    = text "&&"
  ppr LogOr     = text "||"
  ppr Equal     = text "=="
  ppr NotEqual  = text "!="
  ppr Less      = text "<"
  ppr Leq       = text "<="
  ppr Greater   = text ">"
  ppr Geq       = text ">="
  ppr PipeLeft  = text "<|"
  ppr PipeRight = text "|>"<|MERGE_RESOLUTION|>--- conflicted
+++ resolved
@@ -717,11 +717,7 @@
   locOf (DoLoop _ _ _ _ pos)           = locOf pos
   locOf (Unsafe _ loc)                 = locOf loc
   locOf (Assert _ _ _ loc)             = locOf loc
-<<<<<<< HEAD
   locOf (Constr _ _ _ loc)             = locOf loc
-=======
-  locOf (VConstr0 _ _ loc)             = locOf loc
->>>>>>> 6fa0a835
   locOf (Match _ _ _ loc)              = locOf loc
 
 -- | An entry in a record literal.
@@ -768,7 +764,7 @@
   locOf (Wildcard _ loc)            = locOf loc
   locOf (PatternAscription _ _ loc) = locOf loc
   locOf (PatternLit _ _ loc)        = locOf loc
-  locOf (PatternConstr _ _ _ loc)     = locOf loc
+  locOf (PatternConstr _ _ _ loc)   = locOf loc
 
 -- | Documentation strings, including source location.
 data DocComment = DocComment String SrcLoc
