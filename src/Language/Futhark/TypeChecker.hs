--- conflicted
+++ resolved
@@ -565,395 +565,4 @@
           d' : ds')
 
 checkDecs [] =
-<<<<<<< HEAD
-  return (mempty, mempty, [])
-=======
-  return (mempty, mempty, [])
-
---- Signature matching
-
--- Return new renamed/abstracted env, as well as a mapping from
--- names in the signature to names in the new env.  This is used for
--- functor application.  The first env is the module env, and the
--- second the env it must match.
-matchMTys :: MTy -> MTy -> SrcLoc
-          -> Either TypeError (M.Map VName VName)
-matchMTys = matchMTys' mempty
-  where
-    matchMTys' :: TypeSubs -> MTy -> MTy -> SrcLoc
-               -> Either TypeError (M.Map VName VName)
-
-    matchMTys' _ (MTy _ ModFun{}) (MTy _ ModEnv{}) loc =
-      Left $ TypeError loc "Cannot match parametric module with non-paramatric module type."
-
-    matchMTys' _ (MTy _ ModEnv{}) (MTy _ ModFun{}) loc =
-      Left $ TypeError loc "Cannot match non-parametric module with paramatric module type."
-
-    matchMTys' old_abs_subst_to_type (MTy mod_abs mod) (MTy sig_abs sig) loc = do
-      -- Check that abstract types in 'sig' have an implementation in
-      -- 'mod'.  This also gives us a substitution that we use to check
-      -- the types of values.
-      abs_substs <- resolveAbsTypes mod_abs mod sig_abs loc
-
-      let abs_subst_to_type = old_abs_subst_to_type <>
-                              M.map (TypeSub . snd) abs_substs
-          abs_name_substs   = M.map (qualLeaf . fst) abs_substs
-      substs <- matchMods abs_subst_to_type mod sig loc
-      return (substs <> abs_name_substs)
-
-    matchMods :: TypeSubs -> Mod -> Mod -> SrcLoc
-              -> Either TypeError (M.Map VName VName)
-    matchMods _ ModEnv{} ModFun{} loc =
-      Left $ TypeError loc "Cannot match non-parametric module with paramatric module type."
-    matchMods _ ModFun{} ModEnv{} loc =
-      Left $ TypeError loc "Cannot match parametric module with non-paramatric module type."
-
-    matchMods abs_subst_to_type (ModEnv mod) (ModEnv sig) loc =
-      matchEnvs abs_subst_to_type mod sig loc
-
-    matchMods old_abs_subst_to_type
-              (ModFun (FunSig mod_abs mod_pmod mod_mod))
-              (ModFun (FunSig sig_abs sig_pmod sig_mod))
-              loc = do
-      abs_substs <- resolveAbsTypes mod_abs mod_pmod sig_abs loc
-      let abs_subst_to_type = old_abs_subst_to_type <>
-                              M.map (TypeSub . snd) abs_substs
-          abs_name_substs   = M.map (qualLeaf . fst) abs_substs
-      pmod_substs <- matchMods abs_subst_to_type mod_pmod sig_pmod loc
-      mod_substs <- matchMTys' abs_subst_to_type mod_mod sig_mod loc
-      return (pmod_substs <> mod_substs <> abs_name_substs)
-
-    matchEnvs :: TypeSubs
-              -> Env -> Env -> SrcLoc
-              -> Either TypeError (M.Map VName VName)
-    matchEnvs abs_subst_to_type env sig loc = do
-      -- XXX: we only want to create substitutions for visible names.
-      -- This must be wrong in some cases.  Probably we need to
-      -- rethink how we do shadowing for module types.
-      let visible = S.fromList $ map qualLeaf $ M.elems $ envNameMap sig
-          isVisible name = name `S.member` visible
-
-      -- Check that all values are defined correctly, substituting the
-      -- abstract types first.
-      val_substs <- fmap M.fromList $ forM (M.toList $ envVtable sig) $ \(name, spec_bv) -> do
-        let spec_bv' = substituteTypesInBoundV abs_subst_to_type spec_bv
-        case findBinding envVtable Term (baseName name) env of
-          Just (name', bv) -> matchVal loc name spec_bv' name' bv
-          _ -> missingVal loc (baseName name)
-
-      -- Check that all type abbreviations are correctly defined.
-      abbr_name_substs <- fmap M.fromList $
-                          forM (filter (isVisible . fst) $ M.toList $
-                                envTypeTable sig) $ \(name, TypeAbbr _ spec_ps spec_t) ->
-        case findBinding envTypeTable Type (baseName name) env of
-          Just (name', TypeAbbr _ ps t) ->
-            matchTypeAbbr loc abs_subst_to_type val_substs name spec_ps spec_t name' ps t
-          Nothing -> missingType loc $ baseName name
-
-      -- Check for correct modules.
-      mod_substs <- fmap M.unions $ forM (M.toList $ envModTable sig) $ \(name, modspec) ->
-        case findBinding envModTable Term (baseName name) env of
-          Just (name', mod) ->
-            M.insert name name' <$> matchMods abs_subst_to_type mod modspec loc
-          Nothing ->
-            missingMod loc $ baseName name
-
-      return $ val_substs <> mod_substs <> abbr_name_substs
-
-    matchTypeAbbr :: SrcLoc -> TypeSubs -> M.Map VName VName
-                  -> VName -> [TypeParam] -> StructType
-                  -> VName -> [TypeParam] -> StructType
-                  -> Either TypeError (VName, VName)
-    matchTypeAbbr loc abs_subst_to_type val_substs spec_name spec_ps spec_t name ps t = do
-      -- We have to create substitutions for the type parameters, too.
-      unless (length spec_ps == length ps) nomatch
-      param_substs <- mconcat <$> zipWithM matchTypeParam spec_ps ps
-      let val_substs' = M.map (DimSub . NamedDim . qualName) val_substs
-          spec_t' = substituteTypes (val_substs'<>param_substs<>abs_subst_to_type) spec_t
-      if spec_t' == t
-        then return (spec_name, name)
-        else nomatch
-        where nomatch = mismatchedType loc (M.keys abs_subst_to_type)
-                        (baseName spec_name) (spec_ps, spec_t) (ps, t)
-
-              matchTypeParam (TypeParamDim x _) (TypeParamDim y _) =
-                pure $ M.singleton x $ DimSub $ NamedDim $ qualName y
-              matchTypeParam (TypeParamType Unlifted x _) (TypeParamType Unlifted y _) =
-                pure $ M.singleton x $ TypeSub $ TypeAbbr Unlifted [] $
-                Scalar $ TypeVar () Nonunique (typeName y) []
-              matchTypeParam (TypeParamType _ x _) (TypeParamType Lifted y _) =
-                pure $ M.singleton x $ TypeSub $ TypeAbbr Lifted [] $
-                Scalar $ TypeVar () Nonunique (typeName y) []
-              matchTypeParam _ _ =
-                nomatch
-
-    matchVal :: SrcLoc
-             -> VName -> BoundV
-             -> VName -> BoundV
-             -> Either TypeError (VName, VName)
-    matchVal loc spec_name spec_t name t
-      | matchFunBinding loc spec_t t = return (spec_name, name)
-    matchVal loc spec_name spec_v _ v =
-      Left $ TypeError loc $ unlines $
-      ["Module type specifies"] ++
-      map ("  "++) (lines $ ppValBind spec_name spec_v) ++
-      ["but module provides"] ++
-      map ("  "++) (lines $ppValBind spec_name v)
-
-    matchFunBinding :: SrcLoc -> BoundV -> BoundV -> Bool
-    matchFunBinding loc (BoundV _ orig_spec_t) (BoundV tps orig_t) =
-      -- Would be nice if we could propagate the actual error here.
-      case doUnification loc tps
-           (toStructural orig_spec_t) (toStructural orig_t) of
-        Left _ -> False
-        Right t -> t `subtypeOf` toStructural orig_spec_t
-
-    missingType loc name =
-      Left $ TypeError loc $
-      "Module does not define a type named " ++ pretty name ++ "."
-
-    missingVal loc name =
-      Left $ TypeError loc $
-      "Module does not define a value named " ++ pretty name ++ "."
-
-    missingMod loc name =
-      Left $ TypeError loc $
-      "Module does not define a module named " ++ pretty name ++ "."
-
-    mismatchedType loc abs name spec_t env_t =
-      Left $ TypeError loc $
-      unlines ["Module defines",
-               indent $ ppTypeAbbr abs name env_t,
-               "but module type requires",
-               indent $ ppTypeAbbr abs name spec_t]
-
-    indent = intercalate "\n" . map ("  "++) . lines
-
-    resolveAbsTypes :: TySet -> Mod -> TySet -> SrcLoc
-                    -> Either TypeError (M.Map VName (QualName VName, TypeBinding))
-    resolveAbsTypes mod_abs mod sig_abs loc = do
-      let abs_mapping = M.fromList $ zip
-                        (map (fmap baseName . fst) $ M.toList mod_abs) (M.toList mod_abs)
-      fmap M.fromList $ forM (M.toList sig_abs) $ \(name, name_l) ->
-        case findTypeDef (fmap baseName name) mod of
-          Just (name', TypeAbbr mod_l ps t)
-            | Unlifted <- name_l,
-              not (orderZero t) || mod_l == Lifted ->
-                mismatchedLiftedness loc (map qualLeaf $ M.keys mod_abs) name (ps, t)
-            | Just (abs_name, _) <- M.lookup (fmap baseName name) abs_mapping ->
-                return (qualLeaf name, (abs_name, TypeAbbr name_l ps t))
-            | otherwise ->
-                return (qualLeaf name, (name', TypeAbbr name_l ps t))
-          _ ->
-            missingType loc $ fmap baseName name
-
-    mismatchedLiftedness loc abs name mod_t =
-      Left $ TypeError loc $
-      unlines ["Module defines",
-               indent $ ppTypeAbbr abs name mod_t,
-               "but module type requires this type to be non-functional."]
-
-    ppValBind v (BoundV tps t) =
-      unwords $ ["val", prettyName v] ++ map pretty tps ++ [":", pretty t]
-
-    ppTypeAbbr abs name (ps, t) =
-      "type " ++ unwords (pretty name : map pretty ps) ++ t'
-      where t' = case t of
-                   Scalar (TypeVar () _ tn args)
-                     | typeLeaf tn `elem` abs,
-                       map typeParamToArg ps == args -> ""
-                   _ -> " = " ++ pretty t
-
-findBinding :: (Env -> M.Map VName v)
-            -> Namespace -> Name
-            -> Env
-            -> Maybe (VName, v)
-findBinding table namespace name the_env = do
-  QualName _ name' <- M.lookup (namespace, name) $ envNameMap the_env
-  (name',) <$> M.lookup name' (table the_env)
-
-findTypeDef :: QualName Name -> Mod -> Maybe (QualName VName, TypeBinding)
-findTypeDef _ ModFun{} = Nothing
-findTypeDef (QualName [] name) (ModEnv the_env) = do
-  (name', tb) <- findBinding envTypeTable Type name the_env
-  return (qualName name', tb)
-findTypeDef (QualName (q:qs) name) (ModEnv the_env) = do
-  (q', q_mod) <- findBinding envModTable Term q the_env
-  (QualName qs' name', tb) <- findTypeDef (QualName qs name) q_mod
-  return (QualName (q':qs') name', tb)
-
-typeParamToArg :: TypeParam -> StructTypeArg
-typeParamToArg (TypeParamDim v ploc) =
-  TypeArgDim (NamedDim $ qualName v) ploc
-typeParamToArg (TypeParamType _ v ploc) =
-  TypeArgType (Scalar (TypeVar () Nonunique (typeName v) [])) ploc
-
-substituteTypesInMod :: TypeSubs -> Mod -> Mod
-substituteTypesInMod substs (ModEnv e) =
-  ModEnv $ substituteTypesInEnv substs e
-substituteTypesInMod substs (ModFun (FunSig abs mod mty)) =
-  ModFun $ FunSig abs (substituteTypesInMod substs mod) (substituteTypesInMTy substs mty)
-
-substituteTypesInMTy :: TypeSubs -> MTy -> MTy
-substituteTypesInMTy substs (MTy abs mod) = MTy abs $ substituteTypesInMod substs mod
-
-substituteTypesInEnv :: TypeSubs -> Env -> Env
-substituteTypesInEnv substs env =
-  env { envVtable    = M.map (substituteTypesInBoundV substs) $ envVtable env
-      , envTypeTable = M.mapWithKey subT $ envTypeTable env
-      , envModTable  = M.map (substituteTypesInMod substs) $ envModTable env
-      }
-  where subT name _
-          | Just (TypeSub (TypeAbbr l ps t)) <- M.lookup name substs = TypeAbbr l ps t
-        subT _ (TypeAbbr l ps t) = TypeAbbr l ps $ substituteTypes substs t
-
-substituteTypesInBoundV :: TypeSubs -> BoundV -> BoundV
-substituteTypesInBoundV substs (BoundV tps t) =
-  BoundV tps (substituteTypes substs t)
-
-allNamesInMTy :: MTy -> S.Set VName
-allNamesInMTy (MTy abs mod) =
-  S.fromList (map qualLeaf $ M.keys abs) <> allNamesInMod mod
-
-allNamesInMod :: Mod -> S.Set VName
-allNamesInMod (ModEnv env) = allNamesInEnv env
-allNamesInMod ModFun{} = mempty
-
--- All names defined anywhere in the env.
-allNamesInEnv :: Env -> S.Set VName
-allNamesInEnv (Env vtable ttable stable modtable _names) =
-  S.fromList (M.keys vtable ++ M.keys ttable ++
-              M.keys stable ++ M.keys modtable) <>
-  mconcat (map allNamesInMTy (M.elems stable) ++
-           map allNamesInMod (M.elems modtable) ++
-           map allNamesInType (M.elems ttable))
-  where allNamesInType (TypeAbbr _ ps _) = S.fromList $ map typeParamName ps
-
-newNamesForMTy :: MTy -> TypeM (MTy, M.Map VName VName)
-newNamesForMTy orig_mty = do
-  -- Create unique renames for the module type.
-  pairs <- forM (S.toList $ allNamesInMTy orig_mty) $ \v -> do
-    v' <- newName v
-    return (v, v')
-  let substs = M.fromList pairs
-      rev_substs = M.fromList $ map (uncurry $ flip (,)) pairs
-
-  return (substituteInMTy substs orig_mty, rev_substs)
-
-  where
-    substituteInMTy :: M.Map VName VName -> MTy -> MTy
-    substituteInMTy substs (MTy mty_abs mty_mod) =
-      MTy (M.mapKeys (fmap substitute) mty_abs) (substituteInMod mty_mod)
-      where
-        substituteInEnv (Env vtable ttable _stable modtable names) =
-          let vtable' = substituteInMap substituteInBinding vtable
-              ttable' = substituteInMap substituteInTypeBinding ttable
-              mtable' = substituteInMap substituteInMod modtable
-          in Env { envVtable = vtable'
-                 , envTypeTable = ttable'
-                 , envSigTable = mempty
-                 , envModTable = mtable'
-                 , envNameMap = M.map (fmap substitute) names
-                 }
-
-        substitute v =
-          fromMaybe v $ M.lookup v substs
-
-        substituteInMap f m =
-          let (ks, vs) = unzip $ M.toList m
-          in M.fromList $
-             zip (map (\k -> fromMaybe k $ M.lookup k substs) ks)
-                 (map f vs)
-
-        substituteInBinding (BoundV ps t) =
-          BoundV (map substituteInTypeParam ps) (substituteInType t)
-
-        substituteInMod (ModEnv env) =
-          ModEnv $ substituteInEnv env
-        substituteInMod (ModFun funsig) =
-          ModFun $ substituteInFunSig funsig
-
-        substituteInFunSig (FunSig abs mod mty) =
-          FunSig (M.mapKeys (fmap substitute) abs)
-          (substituteInMod mod) (substituteInMTy substs mty)
-
-        substituteInTypeBinding (TypeAbbr l ps t) =
-          TypeAbbr l (map substituteInTypeParam ps) $ substituteInType t
-
-        substituteInTypeParam (TypeParamDim p loc) =
-          TypeParamDim (substitute p) loc
-        substituteInTypeParam (TypeParamType l p loc) =
-          TypeParamType l (substitute p) loc
-
-        substituteInType :: StructType -> StructType
-        substituteInType (Scalar (TypeVar () u (TypeName qs v) targs)) =
-          Scalar $ TypeVar () u (TypeName (map substitute qs) $ substitute v) $ map substituteInTypeArg targs
-        substituteInType (Scalar (Prim t)) =
-          Scalar $ Prim t
-        substituteInType (Scalar (Record ts)) =
-          Scalar $ Record $ fmap substituteInType ts
-        substituteInType (Scalar (Sum ts)) =
-          Scalar $ Sum $ (fmap . fmap) substituteInType ts
-        substituteInType (Array () u t shape) =
-          arrayOf (substituteInType $ Scalar t) (substituteInShape shape) u
-        substituteInType (Scalar (Arrow als v t1 t2)) =
-          Scalar $ Arrow als v (substituteInType t1) (substituteInType t2)
-
-        substituteInShape (ShapeDecl ds) =
-          ShapeDecl $ map substituteInDim ds
-        substituteInDim (NamedDim (QualName qs v)) =
-          NamedDim $ QualName (map substitute qs) $ substitute v
-        substituteInDim d = d
-
-        substituteInTypeArg (TypeArgDim (NamedDim (QualName qs v)) loc) =
-          TypeArgDim (NamedDim $ QualName (map substitute qs) $ substitute v) loc
-        substituteInTypeArg (TypeArgDim (ConstDim x) loc) =
-          TypeArgDim (ConstDim x) loc
-        substituteInTypeArg (TypeArgDim AnyDim loc) =
-          TypeArgDim AnyDim loc
-        substituteInTypeArg (TypeArgType t loc) =
-          TypeArgType (substituteInType t) loc
-
-mtyTypeAbbrs :: MTy -> M.Map VName TypeBinding
-mtyTypeAbbrs (MTy _ mod) = modTypeAbbrs mod
-
-modTypeAbbrs :: Mod -> M.Map VName TypeBinding
-modTypeAbbrs (ModEnv env) =
-  envTypeAbbrs env
-modTypeAbbrs (ModFun (FunSig _ mod mty)) =
-  modTypeAbbrs mod <> mtyTypeAbbrs mty
-
-envTypeAbbrs :: Env -> M.Map VName TypeBinding
-envTypeAbbrs env =
-  envTypeTable env <>
-  (mconcat . map modTypeAbbrs . M.elems . envModTable) env
-
--- | Refine the given type name in the given env.
-refineEnv :: SrcLoc -> TySet -> Env -> QualName Name -> [TypeParam] -> StructType
-          -> TypeM (QualName VName, TySet, Env)
-refineEnv loc tset env tname ps t
-  | Just (tname', TypeAbbr l cur_ps (Scalar (TypeVar () _ (TypeName qs v) _))) <-
-      findTypeDef tname (ModEnv env),
-    QualName (qualQuals tname') v `M.member` tset =
-      if paramsMatch cur_ps ps then
-        return (tname',
-                QualName qs v `M.delete` tset,
-                substituteTypesInEnv
-                (M.fromList [(qualLeaf tname',
-                              TypeSub $ TypeAbbr l cur_ps t),
-                              (v, TypeSub $ TypeAbbr l ps t)])
-                env)
-      else throwError $ TypeError loc $ "Cannot refine a type having " <>
-           tpMsg ps <> " with a type having " <> tpMsg cur_ps <> "."
-  | otherwise =
-      throwError $ TypeError loc $
-      pretty tname ++ " is not an abstract type in the module type."
-  where tpMsg [] = "no type parameters"
-        tpMsg xs = "type parameters " <> unwords (map pretty xs)
-
-paramsMatch :: [TypeParam] -> [TypeParam] -> Bool
-paramsMatch ps1 ps2 = length ps1 == length ps2 && all match (zip ps1 ps2)
-  where match (TypeParamType l1 _ _, TypeParamType l2 _ _) = l1 <= l2
-        match (TypeParamDim _ _, TypeParamDim _ _) = True
-        match _ = False
->>>>>>> bcc67fbe
+  return (mempty, mempty, [])