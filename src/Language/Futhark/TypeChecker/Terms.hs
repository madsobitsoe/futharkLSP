--- conflicted
+++ resolved
@@ -254,16 +254,11 @@
 
 runTermTypeM :: TermTypeM a -> TypeM (a, Occurences)
 runTermTypeM (TermTypeM m) = do
-<<<<<<< HEAD
-  initial_scope <- (initialTermScope <>) <$> (envToTermScope <$> askEnv)
-  evalRWST m initial_scope $ TermTypeState mempty 0 mempty
-=======
   initial_scope <- (initialTermScope <>) . envToTermScope <$> askEnv
   let initial_tenv = TermEnv { termScope = initial_scope
                              , termBreadCrumbs = mempty
                              }
-  evalRWST m initial_tenv (mempty, 0)
->>>>>>> 498b1838
+  evalRWST m initial_tenv $ TermTypeState mempty 0 mempty
 
 liftTypeM :: TypeM a -> TermTypeM a
 liftTypeM = TermTypeM . lift
@@ -1076,32 +1071,15 @@
 
 checkExp (LetWith dest src idxes ve body NoInfo loc) =
   sequentially (checkIdent src) $ \src' _ -> do
-<<<<<<< HEAD
   (t, _) <- newArrayType (srclocOf src) "src" $ length idxes
   unify (mkUsage loc "type of target array") t $ toStruct $ unInfo $ identType src'
   idxes' <- mapM checkDimIndex idxes
   elemt <- sliceShape loc idxes' =<< normaliseType t
-=======
-    let src'' = Var (qualName $ identName src') (identType src') (srclocOf src)
-    void $ unifies "type of target array" t src''
-
-    unless (unique $ unInfo $ identType src') $
-      typeError loc $ "Source " ++ quote (pretty (identName src)) ++
-      " has type " ++ pretty (unInfo $ identType src') ++ ", which is not unique."
-    vtable <- asks $ scopeVtable . termScope
-    forM_ (aliases $ unInfo $ identType src') $ \v ->
-      case aliasVar v `M.lookup` vtable of
-        Just (BoundV Local _ v_t)
-          | not $ unique v_t ->
-              typeError loc $ "Source " ++ quote (pretty (identName src)) ++
-              " aliases " ++ quote (prettyName (aliasVar v)) ++ ", which is not consumable."
-        _ -> return ()
->>>>>>> 498b1838
 
   unless (unique $ unInfo $ identType src') $
     typeError loc $ "Source " ++ quote (pretty (identName src)) ++
     " has type " ++ pretty (unInfo $ identType src') ++ ", which is not unique."
-  vtable <- asks scopeVtable
+  vtable <- asks $ scopeVtable . termScope
   forM_ (aliases $ unInfo $ identType src') $ \v ->
     case aliasVar v `M.lookup` vtable of
       Just (BoundV Local _ v_t)
