{-# LANGUAGE GeneralizedNewtypeDeriving, FlexibleContexts #-}
{-# LANGUAGE FlexibleInstances, DeriveFunctor #-}
{-# Language TupleSections #-}
-- | Facilities for type-checking Futhark terms.  Checking a term
-- requires a little more context to track uniqueness and such.
--
-- Type inference is implemented through a variation of
-- Hindley-Milner.  The main complication is supporting the rich
-- number of built-in language constructs, as well as uniqueness
-- types.  This is mostly done in an ad hoc way, and many programs
-- will require the programmer to fall back on type annotations.
module Language.Futhark.TypeChecker.Terms
  ( checkOneExp
  , checkFunDef
  )
where
import Debug.Trace
import Control.Monad.Identity
import Control.Monad.Except
import Control.Monad.State
import Control.Monad.RWS hiding (Sum)
import qualified Control.Monad.Fail as Fail
import Data.Bifunctor
import Data.Char (isAlpha)
import Data.List
import qualified Data.List.NonEmpty as NE
import Data.Loc
import Data.Maybe
import qualified Data.Map.Strict as M
import qualified Data.Set as S

import Prelude hiding (mod)

import Language.Futhark
import Language.Futhark.Semantic (includeToString)
import Language.Futhark.Traversals
import Language.Futhark.TypeChecker.Monad hiding (BoundV, checkQualNameWithEnv)
import Language.Futhark.TypeChecker.Types hiding (checkTypeDecl)
import Language.Futhark.TypeChecker.Unify hiding (Usage)
import qualified Language.Futhark.TypeChecker.Types as Types
import qualified Language.Futhark.TypeChecker.Monad as TypeM
import Futhark.Util.Pretty hiding (space, bool, group)

--- Uniqueness

data Usage = Consumed SrcLoc
           | Observed SrcLoc
           deriving (Eq, Ord, Show)

type Names = S.Set VName

-- | The consumption set is a Maybe so we can distinguish whether a
-- consumption took place, but the variable went out of scope since,
-- or no consumption at all took place.
data Occurence = Occurence { observed :: Names
                           , consumed :: Maybe Names
                           , location :: SrcLoc
                           }
             deriving (Eq, Show)

instance Located Occurence where
  locOf = locOf . location

observation :: Aliasing -> SrcLoc -> Occurence
observation = flip Occurence Nothing . S.map aliasVar

consumption :: Aliasing -> SrcLoc -> Occurence
consumption = Occurence S.empty . Just . S.map aliasVar

-- | A null occurence is one that we can remove without affecting
-- anything.
nullOccurence :: Occurence -> Bool
nullOccurence occ = S.null (observed occ) && isNothing (consumed occ)

-- | A seminull occurence is one that does not contain references to
-- any variables in scope.  The big difference is that a seminull
-- occurence may denote a consumption, as long as the array that was
-- consumed is now out of scope.
seminullOccurence :: Occurence -> Bool
seminullOccurence occ = S.null (observed occ) && maybe True S.null (consumed occ)

type Occurences = [Occurence]

type UsageMap = M.Map VName [Usage]

usageMap :: Occurences -> UsageMap
usageMap = foldl comb M.empty
  where comb m (Occurence obs cons loc) =
          let m' = S.foldl' (ins $ Observed loc) m obs
          in S.foldl' (ins $ Consumed loc) m' $ fromMaybe mempty cons
        ins v m k = M.insertWith (++) k [v] m

combineOccurences :: MonadTypeChecker m => VName -> Usage -> Usage -> m Usage
combineOccurences _ (Observed loc) (Observed _) = return $ Observed loc
combineOccurences name (Consumed wloc) (Observed rloc) =
  useAfterConsume (baseName name) rloc wloc
combineOccurences name (Observed rloc) (Consumed wloc) =
  useAfterConsume (baseName name) rloc wloc
combineOccurences name (Consumed loc1) (Consumed loc2) =
  consumeAfterConsume (baseName name) (max loc1 loc2) (min loc1 loc2)

checkOccurences :: MonadTypeChecker m => Occurences -> m ()
checkOccurences = void . M.traverseWithKey comb . usageMap
  where comb _    []     = return ()
        comb name (u:us) = foldM_ (combineOccurences name) u us

allObserved :: Occurences -> Names
allObserved = S.unions . map observed

allConsumed :: Occurences -> Names
allConsumed = S.unions . map (fromMaybe mempty . consumed)

allOccuring :: Occurences -> Names
allOccuring occs = allConsumed occs <> allObserved occs

anyConsumption :: Occurences -> Maybe Occurence
anyConsumption = find (isJust . consumed)

seqOccurences :: Occurences -> Occurences -> Occurences
seqOccurences occurs1 occurs2 =
  filter (not . nullOccurence) $ map filt occurs1 ++ occurs2
  where filt occ =
          occ { observed = observed occ `S.difference` postcons }
        postcons = allConsumed occurs2

altOccurences :: Occurences -> Occurences -> Occurences
altOccurences occurs1 occurs2 =
  filter (not . nullOccurence) $ map filt1 occurs1 ++ map filt2 occurs2
  where filt1 occ =
          occ { consumed = S.difference <$> consumed occ <*> pure cons2
              , observed = observed occ `S.difference` cons2 }
        filt2 occ =
          occ { consumed = consumed occ
              , observed = observed occ `S.difference` cons1 }
        cons1 = allConsumed occurs1
        cons2 = allConsumed occurs2

--- Scope management

-- | Whether something is a global or a local variable.
data Locality = Local | Global
              deriving (Show)

data ValBinding = BoundV Locality [TypeParam] PatternType
                -- ^ Aliases in parameters indicate the lexical
                -- closure.
                | OverloadedF [PrimType] [Maybe PrimType] (Maybe PrimType)
                | EqualityF
                | OpaqueF
                | WasConsumed SrcLoc
                deriving (Show)

-- | Type checking happens with access to this environment.  The
-- tables will be extended during type-checking as bindings come into
-- scope.
data TermScope = TermScope { scopeVtable  :: M.Map VName ValBinding
                           , scopeTypeTable :: M.Map VName TypeBinding
                           , scopeNameMap :: NameMap
                           , scopeBreadCrumbs :: [BreadCrumb]
                             -- ^ Most recent first.
                           } deriving (Show)

instance Semigroup TermScope where
  TermScope vt1 tt1 nt1 bc1 <> TermScope vt2 tt2 nt2 bc2 =
    TermScope (vt2 `M.union` vt1) (tt2 `M.union` tt1) (nt2 `M.union` nt1) (bc1 <> bc2)

instance Monoid TermScope where
  mempty = TermScope mempty mempty mempty mempty

envToTermScope :: Env -> TermScope
envToTermScope env = TermScope vtable (envTypeTable env) (envNameMap env) mempty
  where vtable = M.mapWithKey valBinding $ envVtable env
        valBinding k (TypeM.BoundV tps v) =
          BoundV Global tps $ v `setAliases`
          (if arrayRank v > 0 then S.singleton (AliasBound k) else mempty)

constraintTypeVars :: Constraints -> Names
constraintTypeVars = mconcat . map f . M.elems
  where f (Constraint t _) = typeVars t
        f _ = mempty

overloadedTypeVars :: Constraints -> Names
overloadedTypeVars = mconcat . map f . M.elems
  where f (HasFields fs _) = mconcat $ map typeVars $ M.elems fs
        f _ = mempty

-- | Get the type of an expression, with all type variables
-- substituted.  Never call 'typeOf' directly (except in a few
-- carefully inspected locations)!
expType :: Exp -> TermTypeM PatternType
expType e = fmap fst $
            instantiateEmptyArrayDims (srclocOf e) Rigid <=<
            normaliseType $ typeOf e

-- | The state is a set of constraints and a counter for generating
-- type names.  This is distinct from the usual counter we use for
-- generating unique names, as these will be user-visible.
data TermTypeState = TermTypeState
                     { stateConstraints :: Constraints
                     , stateCounter :: Int
                     , stateDimTable :: M.Map (ExpBase NoInfo VName) VName
                       -- ^ Mapping function arguments encountered to
                       -- the sizes they ended up generating (when
                       -- they could not be substituted directly).
                       -- This happens for function arguments that are
                       -- not constants or names.
                     }

newtype TermTypeM a = TermTypeM (RWST
                                 TermScope
                                 Occurences
                                 TermTypeState
                                 TypeM
                                 a)
  deriving (Monad, Functor, Applicative,
            MonadReader TermScope,
            MonadWriter Occurences,
            MonadState TermTypeState,
            MonadError TypeError)

instance Fail.MonadFail TermTypeM where
  fail = typeError (noLoc :: SrcLoc) . ("unknown failure (likely a bug): "++)

instance MonadUnify TermTypeM where
  getConstraints = gets stateConstraints
  putConstraints x = modify $ \s -> s { stateConstraints = x }

  newTypeVar loc desc = do
    i <- incCounter
    v <- newID $ mkTypeVarName desc i
    modifyConstraints $ M.insert v $ NoConstraint Nothing $ mkUsage' loc
    return $ Scalar $ TypeVar mempty Nonunique (typeName v) []

  newDimVar loc rigidity name = do
    i <- incCounter
    dim <- newID $ mkTypeVarName name i
    case rigidity of
      Rigid -> modifyConstraints $ M.insert dim $ UnknowableSize loc
      Nonrigid -> modifyConstraints $ M.insert dim $ Size Nothing $ mkUsage' loc
    return dim

instance MonadBreadCrumbs TermTypeM where
  breadCrumb bc = local $ \env ->
    env { scopeBreadCrumbs = bc : scopeBreadCrumbs env }
  getBreadCrumbs = asks scopeBreadCrumbs

runTermTypeM :: TermTypeM a -> TypeM (a, Occurences)
runTermTypeM (TermTypeM m) = do
  initial_scope <- (initialTermScope <>) <$> (envToTermScope <$> askEnv)
  evalRWST m initial_scope $ TermTypeState mempty 0 mempty

liftTypeM :: TypeM a -> TermTypeM a
liftTypeM = TermTypeM . lift

incCounter :: TermTypeM Int
incCounter = do s <- get
                put s { stateCounter = stateCounter s + 1 }
                return $ stateCounter s

initialTermScope :: TermScope
initialTermScope = TermScope initialVtable mempty topLevelNameMap mempty
  where initialVtable = M.fromList $ mapMaybe addIntrinsicF $ M.toList intrinsics

        funF ts t = foldr (arrow . Scalar . Prim) (Scalar $ Prim t) ts
        arrow x y = Scalar $ Arrow mempty Unnamed x y

        addIntrinsicF (name, IntrinsicMonoFun ts t) =
          Just (name, BoundV Global [] $ funF ts t)
        addIntrinsicF (name, IntrinsicOverloadedFun ts pts rts) =
          Just (name, OverloadedF ts pts rts)
        addIntrinsicF (name, IntrinsicPolyFun tvs pts rt) =
          Just (name, BoundV Global tvs $
                      fromStruct $ vacuousShapeAnnotations $
                      Scalar $ Arrow mempty Unnamed pts' rt)
          where pts' = case pts of [pt] -> pt
                                   _    -> tupleRecord pts
        addIntrinsicF (name, IntrinsicEquality) =
          Just (name, EqualityF)
        addIntrinsicF (name, IntrinsicOpaque) =
          Just (name, OpaqueF)
        addIntrinsicF _ = Nothing

instance MonadTypeChecker TermTypeM where
  warn loc problem = liftTypeM $ warn loc problem
  newName = liftTypeM . newName
  newID = liftTypeM . newID

  checkQualName space name loc = snd <$> checkQualNameWithEnv space name loc

  bindNameMap m = local $ \scope ->
    scope { scopeNameMap = m <> scopeNameMap scope }

  localEnv env (TermTypeM m) = do
    cur_state <- get
    cur_scope <- ask
    let cur_scope' =
          cur_scope { scopeNameMap = scopeNameMap cur_scope `M.difference` envNameMap env }
    (x,new_state,occs) <- liftTypeM $ localTmpEnv env $
                          runRWST m cur_scope' cur_state
    tell occs
    put new_state
    return x

  lookupType loc qn = do
    outer_env <- liftTypeM askRootEnv
    (scope, qn'@(QualName qs name)) <- checkQualNameWithEnv Type qn loc
    case M.lookup name $ scopeTypeTable scope of
      Nothing -> undefinedType loc qn
      Just (TypeAbbr l ps def) ->
        return (qn', ps, qualifyTypeVars outer_env (map typeParamName ps) qs def, l)

  lookupMod loc name = liftTypeM $ TypeM.lookupMod loc name
  lookupMTy loc name = liftTypeM $ TypeM.lookupMTy loc name
  lookupImport loc name = liftTypeM $ TypeM.lookupImport loc name

  lookupVar loc qn = do
    outer_env <- liftTypeM askRootEnv
    (scope, qn'@(QualName qs name)) <- checkQualNameWithEnv Term qn loc
    let usage = mkUsage loc $ "use of " ++ quote (pretty qn)

    t <- case M.lookup name $ scopeVtable scope of
      Nothing -> throwError $ TypeError loc $
                 "Unknown variable " ++ quote (pretty qn) ++ "."

      Just (WasConsumed wloc) -> useAfterConsume (baseName name) loc wloc

      Just (BoundV _ tparams t)
        | "_" `isPrefixOf` baseString name -> underscoreUse loc qn
        | otherwise -> do
            (tnames, t') <- instantiateTypeScheme loc tparams t
            let qual = qualifyTypeVars outer_env tnames qs
            t'' <- qual <$> normaliseType t'
            let msg = unwords ["instantiated", pretty qn', "to:", unwords $ map prettyName tnames, pretty t'']
            return t''

      Just OpaqueF -> do
        argtype <- newTypeVar loc "t"
        return $ Scalar $ Arrow mempty Unnamed argtype argtype

      Just EqualityF -> do
        argtype <- newTypeVar loc "t"
        equalityType usage argtype
        return $
          Scalar $ Arrow mempty Unnamed argtype $
          Scalar $ Arrow mempty Unnamed argtype $ Scalar $ Prim Bool

      Just (OverloadedF ts pts rt) -> do
        argtype <- newTypeVar loc "t"
        mustBeOneOf ts usage argtype
        let (pts', rt') = instOverloaded argtype pts rt
            arrow xt yt = Scalar $ Arrow mempty Unnamed xt yt
        return $ fromStruct $ foldr arrow rt' pts'

    observe $ Ident name (Info t) loc
    return (qn', t)

      where instOverloaded argtype pts rt =
              (map (maybe (toStruct argtype) (Scalar . Prim)) pts,
               maybe (toStruct argtype) (Scalar . Prim) rt)

  checkNamedDim loc v = do
    (v', t) <- lookupVar loc v
    unify (mkUsage loc "use as array size") (toStruct t) $
      Scalar $ Prim $ Signed Int32
    return v'

checkQualNameWithEnv :: Namespace -> QualName Name -> SrcLoc -> TermTypeM (TermScope, QualName VName)
checkQualNameWithEnv space qn@(QualName [q] _) loc
  | nameToString q == "intrinsics" = do
      -- Check if we are referring to the magical intrinsics
      -- module.
      (_, QualName _ q') <- liftTypeM $ TypeM.checkQualNameWithEnv Term (qualName q) loc
      if baseTag q' <= maxIntrinsicTag
        then checkIntrinsic space qn loc
        else checkReallyQualName space qn loc
checkQualNameWithEnv space qn@(QualName quals name) loc = do
  scope <- ask
  case quals of
    [] | Just name' <- M.lookup (space, name) $ scopeNameMap scope ->
           return (scope, name')
    _ -> checkReallyQualName space qn loc

checkIntrinsic :: Namespace -> QualName Name -> SrcLoc -> TermTypeM (TermScope, QualName VName)
checkIntrinsic space qn@(QualName _ name) loc
  | Just v <- M.lookup (space, name) intrinsicsNameMap = do
      me <- liftTypeM askImportName
      unless ("/futlib" `isPrefixOf` includeToString me) $
        warn loc "Using intrinsic functions directly can easily crash the compiler or result in wrong code generation."
      scope <- ask
      return (scope, v)
  | otherwise =
      unknownVariableError space qn loc

checkReallyQualName :: Namespace -> QualName Name -> SrcLoc -> TermTypeM (TermScope, QualName VName)
checkReallyQualName space qn loc = do
  (env, name') <- liftTypeM $ TypeM.checkQualNameWithEnv space qn loc
  return (envToTermScope env, name')

-- | Wrap 'Types.checkTypeDecl' to also perform an observation of
-- every size in the type.
checkTypeDecl :: TypeDeclBase NoInfo Name -> TermTypeM (TypeDeclBase Info VName)
checkTypeDecl tdecl = do
  (tdecl', _) <- Types.checkTypeDecl [] tdecl
  mapM_ observeDim $ nestedDims $ unInfo $ expandedType tdecl'
  return tdecl'
  where observeDim (NamedDim v) =
          observe $ Ident (qualLeaf v) (Info $ Scalar $ Prim $ Signed Int32) noLoc
        observeDim _ = return ()

-- | Instantiate a type scheme with fresh type variables for its type
-- parameters, and also any empty array dimensions in positive
-- position. Returns the names of the fresh type variables, the
-- instance list, and the instantiated type.
instantiateTypeScheme :: SrcLoc -> [TypeParam] -> PatternType
                      -> TermTypeM ([VName], PatternType)
instantiateTypeScheme loc tparams t = do
  let tnames = map typeParamName tparams
  (tparam_names, tparam_substs) <- unzip <$> mapM (instantiateTypeParam loc) tparams
  (t', anydim_names) <- instantiateMissingDims loc t
  let substs = M.fromList $ zip tnames tparam_substs
      t'' = substTypesAny (`M.lookup` substs) t'
  return (tparam_names ++ anydim_names, t'')

-- | Create a new type name and insert it (unconstrained) in the
-- substitution map.
instantiateTypeParam :: Monoid as => SrcLoc -> TypeParam -> TermTypeM (VName, Subst (TypeBase dim as))
instantiateTypeParam loc tparam = do
  i <- incCounter
  v <- newID $ mkTypeVarName (takeWhile isAlpha (baseString (typeParamName tparam))) i
  case tparam of TypeParamType x _ _ -> do
                   modifyConstraints $ M.insert v $ NoConstraint (Just x) $ mkUsage' loc
                   return (v, Subst $ Scalar $ TypeVar mempty Nonunique (typeName v) [])
                 TypeParamDim{} -> do
                   modifyConstraints $ M.insert v $ Size Nothing $ mkUsage' loc
                   return (v, SizeSubst $ NamedDim $ qualName v)

newArrayType :: SrcLoc -> String -> Int -> TermTypeM (StructType, StructType)
newArrayType loc desc r = do
  v <- newID $ nameFromString desc
  modifyConstraints $ M.insert v $ NoConstraint Nothing $ mkUsage' loc
  dims <- replicateM r $ newDimVar loc Nonrigid "dim"
  let rowt = TypeVar () Nonunique (typeName v) []
  return (Array () Nonunique rowt (ShapeDecl $ map (NamedDim . qualName) dims),
          Scalar rowt)

--- Errors

useAfterConsume :: MonadTypeChecker m => Name -> SrcLoc -> SrcLoc -> m a
useAfterConsume name rloc wloc =
  throwError $ TypeError rloc $
  "Variable " ++ quote (pretty name) ++ " previously consumed at " ++
  locStr wloc ++ ".  (Possibly through aliasing)"

consumeAfterConsume :: MonadTypeChecker m => Name -> SrcLoc -> SrcLoc -> m a
consumeAfterConsume name loc1 loc2 =
  throwError $ TypeError loc2 $
  "Variable " ++ pretty name ++ " previously consumed at " ++ locStr loc1 ++ "."

badLetWithValue :: MonadTypeChecker m => SrcLoc -> m a
badLetWithValue loc =
  throwError $ TypeError loc
  "New value for elements in let-with shares data with source array.  This is illegal, as it prevents in-place modification."

returnAliased :: MonadTypeChecker m => Name -> Name -> SrcLoc -> m ()
returnAliased fname name loc =
  throwError $ TypeError loc $
  "Unique return value of function " ++ quote (pretty fname) ++
  " is aliased to " ++ quote (pretty name) ++ ", which is not consumed."

uniqueReturnAliased :: MonadTypeChecker m => Name -> SrcLoc -> m a
uniqueReturnAliased fname loc =
  throwError $ TypeError loc $
  "A unique tuple element of return value of `" ++
  quote (pretty fname) ++ "` is aliased to some other tuple component."

--- Basic checking

-- | Determine if the two types of identical, ignoring uniqueness.
-- Mismatched dimensions are turned into fresh rigid type variables.
-- Causes a 'TypeError' if they fail to match, and otherwise returns
-- one of them.
unifyBranchTypes :: SrcLoc -> PatternType -> PatternType -> TermTypeM PatternType
unifyBranchTypes loc e1_t e2_t =
  breadCrumb (Matching $
              "When matching the types of branches at " ++
              locStr loc ++ ".") $
  fst <$> unifyMostCommon (mkUsage loc "unification of branch results") e1_t e2_t

unifyBranches :: SrcLoc -> Exp -> Exp -> TermTypeM PatternType
unifyBranches loc e1 e2 = do
  e1_t <- expType e1
  e2_t <- expType e2
  unifyBranchTypes loc e1_t e2_t

--- General binding.

data InferredType = NoneInferred
                  | Ascribed PatternType


checkPattern' :: UncheckedPattern -> InferredType
              -> TermTypeM Pattern

checkPattern' (PatternParens p loc) t =
  PatternParens <$> checkPattern' p t <*> pure loc

checkPattern' (Id name NoInfo loc) (Ascribed t) = do
  name' <- checkName Term name loc
  return $ Id name' (Info t) loc
checkPattern' (Id name NoInfo loc) NoneInferred = do
  name' <- checkName Term name loc
  t <- newTypeVar loc "t"
  return $ Id name' (Info t) loc

checkPattern' (Wildcard _ loc) (Ascribed t) =
  return $ Wildcard (Info $ t `setUniqueness` Nonunique) loc
checkPattern' (Wildcard NoInfo loc) NoneInferred = do
  t <- newTypeVar loc "t"
  return $ Wildcard (Info t) loc

checkPattern' (TuplePattern ps loc) (Ascribed t)
  | Just ts <- isTupleRecord t, length ts == length ps =
      TuplePattern <$> zipWithM checkPattern' ps (map Ascribed ts) <*> pure loc
checkPattern' p@(TuplePattern ps loc) (Ascribed t) = do
  ps_t <- replicateM (length ps) (newTypeVar loc "t")
  unify (mkUsage loc "matching a tuple pattern") (tupleRecord ps_t) $ toStruct t
  t' <- normaliseType t
  checkPattern' p $ Ascribed t'
checkPattern' (TuplePattern ps loc) NoneInferred =
  TuplePattern <$> mapM (`checkPattern'` NoneInferred) ps <*> pure loc

checkPattern' (RecordPattern p_fs _) _
  | Just (f, fp) <- find (("_" `isPrefixOf`) . nameToString . fst) p_fs =
      typeError fp $ unlines [ "Underscore-prefixed fields are not allowed."
                             , "Did you mean " ++
                               quote (drop 1 (nameToString f) ++ "=_") ++ "?"]

checkPattern' (RecordPattern p_fs loc) (Ascribed (Scalar (Record t_fs)))
  | sort (map fst p_fs) == sort (M.keys t_fs) =
    RecordPattern . M.toList <$> check <*> pure loc
    where check = traverse (uncurry checkPattern') $ M.intersectionWith (,)
                  (M.fromList p_fs) (fmap Ascribed t_fs)
checkPattern' p@(RecordPattern fields loc) (Ascribed t) = do
  fields' <- traverse (const $ newTypeVar loc "t") $ M.fromList fields

  when (sort (M.keys fields') /= sort (map fst fields)) $
    typeError loc $ "Duplicate fields in record pattern " ++ pretty p

  unify (mkUsage loc "matching a record pattern") (Scalar (Record fields')) $ toStruct t
  t' <- normaliseType t
  checkPattern' p $ Ascribed t'
checkPattern' (RecordPattern fs loc) NoneInferred =
  RecordPattern . M.toList <$> traverse (`checkPattern'` NoneInferred) (M.fromList fs) <*> pure loc

checkPattern' (PatternAscription p (TypeDecl t NoInfo) loc) maybe_outer_t = do
  (t', st_nodims, _) <- checkTypeExp t
  (st, _) <- instantiateEmptyArrayDims loc Nonrigid st_nodims

  let st' = fromStruct st
  case maybe_outer_t of
    Ascribed outer_t -> do
      unify (mkUsage loc "explicit type ascription") (toStruct st) (toStruct outer_t)

      -- We also have to make sure that uniqueness matches.  This is
      -- done explicitly, because it is ignored by unification.
      st'' <- normaliseType st'
      outer_t' <- normaliseType outer_t
      case unifyTypesU unifyUniqueness st'' outer_t' of
        Just outer_t'' ->
          PatternAscription <$> checkPattern' p (Ascribed outer_t'') <*>
          pure (TypeDecl t' (Info st)) <*> pure loc
        Nothing ->
          typeError loc $ "Cannot match type " ++ quote (pretty outer_t') ++ " with expected type " ++
          quote (pretty st'') ++ "."

    NoneInferred ->
      PatternAscription <$> checkPattern' p (Ascribed st') <*>
      pure (TypeDecl t' (Info st)) <*> pure loc
 where unifyUniqueness u1 u2 = if u2 `subuniqueOf` u1 then Just u1 else Nothing

checkPattern' (PatternLit e NoInfo loc) (Ascribed t) = do
  e' <- checkExp e
  t' <- expType e'
  unify (mkUsage loc "matching against literal") (toStruct t') (toStruct t)
  return $ PatternLit e' (Info t') loc

checkPattern' (PatternLit e NoInfo loc) NoneInferred = do
  e' <- checkExp e
  t' <- expType e'
  return $ PatternLit e' (Info t') loc

checkPattern' (PatternConstr n NoInfo ps loc) (Ascribed (Scalar (Sum cs)))
  | Just ts <- M.lookup n cs = do
      ps' <- zipWithM checkPattern' ps $ map Ascribed ts
      return $ PatternConstr n (Info (Scalar (Sum cs))) ps' loc

checkPattern' (PatternConstr n NoInfo ps loc) (Ascribed t) = do
  t' <- newTypeVar loc "t"
  ps' <- mapM (`checkPattern'` NoneInferred) ps
  mustHaveConstr usage n t' (patternStructType <$> ps')
  unify usage t' (toStruct t)
  t'' <- normaliseType t
  return $ PatternConstr n (Info t'') ps' loc
  where usage = mkUsage loc "matching against constructor"

checkPattern' (PatternConstr n NoInfo ps loc) NoneInferred = do
  ps' <- mapM (`checkPattern'` NoneInferred) ps
  t <- newTypeVar loc "t"
  mustHaveConstr usage n t (patternStructType <$> ps')
  return $ PatternConstr n (Info $ fromStruct t) ps' loc
  where usage = mkUsage loc "matching against constructor"

bindPatternNames :: PatternBase NoInfo Name -> TermTypeM a -> TermTypeM a
bindPatternNames = bindSpaced . map asTerm . S.toList . patternIdents
  where asTerm v = (Term, identName v)

checkPattern :: UncheckedPattern -> InferredType -> (Pattern -> TermTypeM a)
             -> TermTypeM a
checkPattern p t m = do
  checkForDuplicateNames [p]
  bindPatternNames p $
    m =<< checkPattern' p t

binding :: [Ident] -> TermTypeM a -> TermTypeM a
binding bnds = check . local (`bindVars` bnds)
  where bindVars :: TermScope -> [Ident] -> TermScope
        bindVars = foldl bindVar

        bindVar :: TermScope -> Ident -> TermScope
        bindVar scope (Ident name (Info tp) _) =
          let inedges = boundAliases $ aliases tp
              update (BoundV l tparams in_t)
                -- If 'name' is record or sum-typed, don't alias the
                -- components to 'name', because these no identity
                -- beyond their components.
                | Array{} <- tp = BoundV l tparams (in_t `addAliases` S.insert (AliasBound name))
                | otherwise = BoundV l tparams in_t
              update b = b

              tp' = tp `addAliases` S.insert (AliasBound name)
          in scope { scopeVtable = M.insert name (BoundV Local [] tp') $
                                   adjustSeveral update inedges $
                                   scopeVtable scope
                   }

        adjustSeveral f = flip $ foldl $ flip $ M.adjust f

        -- Check whether the bound variables have been used correctly
        -- within their scope.
        check m = do
          (a, usages) <- collectBindingsOccurences m
          checkOccurences usages

          mapM_ (checkIfUsed usages) bnds

          return a

        -- Collect and remove all occurences in @bnds@.  This relies
        -- on the fact that no variables shadow any other.
        collectBindingsOccurences m = pass $ do
          (x, usage) <- listen m
          let (relevant, rest) = split usage
          return ((x, relevant), const rest)
          where split = unzip .
                        map (\occ ->
                             let (obs1, obs2) = divide $ observed occ
                                 occ_cons = divide <$> consumed occ
                                 con1 = fst <$> occ_cons
                                 con2 = snd <$> occ_cons
                             in (occ { observed = obs1, consumed = con1 },
                                 occ { observed = obs2, consumed = con2 }))
                names = S.fromList $ map identName bnds
                divide s = (s `S.intersection` names, s `S.difference` names)

bindingTypes :: [(VName, (TypeBinding, Constraint))] -> TermTypeM a -> TermTypeM a
bindingTypes types m = do
  modifyConstraints (<>M.map snd (M.fromList types))
  local extend m
  where extend scope = scope {
          scopeTypeTable = M.map fst (M.fromList types) <> scopeTypeTable scope
          }

bindingTypeParams :: [TypeParam] -> TermTypeM a -> TermTypeM a
bindingTypeParams tparams = binding (mapMaybe typeParamIdent tparams) .
                            bindingTypes (mapMaybe typeParamType tparams)
  where typeParamType (TypeParamType l v loc) =
          Just (v, (TypeAbbr l [] (Scalar (TypeVar () Nonunique (typeName v) [])),
                    ParamType l loc))
        typeParamType TypeParamDim{} =
          Nothing

typeParamIdent :: TypeParam -> Maybe Ident
typeParamIdent (TypeParamDim v loc) =
  Just $ Ident v (Info $ Scalar $ Prim $ Signed Int32) loc
typeParamIdent _ = Nothing

bindingIdent :: IdentBase NoInfo Name -> PatternType -> (Ident -> TermTypeM a)
             -> TermTypeM a
bindingIdent (Ident v NoInfo vloc) t m =
  bindSpaced [(Term, v)] $ do
    v' <- checkName Term v vloc
    let ident = Ident v' (Info t) vloc
    binding [ident] $ m ident

bindingParams :: [UncheckedTypeParam]
              -> [UncheckedPattern]
              -> ([TypeParam] -> [Pattern] -> TermTypeM a) -> TermTypeM a
bindingParams tps orig_ps m = do
  checkForDuplicateNames orig_ps
  checkTypeParams tps $ \tps' -> bindingTypeParams tps' $ do
    let descend ps' (p:ps) =
          checkPattern p NoneInferred $ \p' ->
            binding (S.toList $ patternIdents p') $ descend (p':ps') ps
        descend ps' [] = do
          -- Perform an observation of every type parameter.  This
          -- prevents unused-name warnings for otherwise unused
          -- dimensions.
          mapM_ observe $ mapMaybe typeParamIdent tps'
          let ps'' = reverse ps'
          checkShapeParamUses patternUses tps' ps''

          m tps' ps''

    descend [] orig_ps

bindingPattern :: PatternBase NoInfo Name -> InferredType
               -> (Pattern -> TermTypeM a) -> TermTypeM a
bindingPattern p t m = do
  checkForDuplicateNames [p]
  checkPattern p t $ \p' -> binding (S.toList $ patternIdents p') $ do
    -- Perform an observation of every declared dimension.  This
    -- prevents unused-name warnings for otherwise unused dimensions.
    mapM_ observe $ patternDims p'

    m p'

-- | Return the shapes used in a given pattern in postive and negative
-- position, respectively.
patternUses :: Pattern -> ([VName], [VName])
patternUses Id{} = mempty
patternUses Wildcard{} = mempty
patternUses PatternLit{} = mempty
patternUses (PatternParens p _) = patternUses p
patternUses (TuplePattern ps _) = foldMap patternUses ps
patternUses (RecordPattern fs _) = foldMap (patternUses . snd) fs
patternUses (PatternAscription p (TypeDecl declte _) _) =
  patternUses p <> typeExpUses declte
patternUses (PatternConstr _ _ ps _) = foldMap patternUses ps

patternDims :: Pattern -> [Ident]
patternDims (PatternParens p _) = patternDims p
patternDims (TuplePattern pats _) = concatMap patternDims pats
patternDims (PatternAscription p (TypeDecl _ (Info t)) _) =
  patternDims p <> mapMaybe (dimIdent (srclocOf p)) (nestedDims t)
  where dimIdent _ AnyDim            = Nothing
        dimIdent _ (ConstDim _)      = Nothing
        dimIdent _ NamedDim{}        = Nothing
patternDims _ = []

sliceShape :: SrcLoc -> [DimIndex] -> TypeBase (DimDecl VName) as
           -> TermTypeM (TypeBase (DimDecl VName) as)
sliceShape loc slice t@(Array als u et (ShapeDecl orig_dims)) =
  setDims <$> adjustDims slice orig_dims
  where setDims []    = stripArray (length orig_dims) t
        setDims dims' = Array als u et $ ShapeDecl dims'

        adjustDims (DimFix{} : idxes') (_:dims) =
          adjustDims idxes' dims
        adjustDims (DimSlice{} : idxes') (_:dims) =
          -- We create a nonrigid dimension here, because slicing will
          -- need a bounds check anyway.
          (:) <$> (NamedDim . qualName <$> newDimVar loc Nonrigid "dim") <*>
          adjustDims idxes' dims
        adjustDims _ dims =
          return dims
sliceShape _ _ t = pure t

--- Main checkers

-- | @require ts e@ causes a 'TypeError' if @expType e@ is not one of
-- the types in @ts@.  Otherwise, simply returns @e@.
require :: String -> [PrimType] -> Exp -> TermTypeM Exp
require why ts e = do mustBeOneOf ts (mkUsage (srclocOf e) why) . toStruct =<< expType e
                      return e

unifies :: String -> StructType -> Exp -> TermTypeM Exp
unifies why t e = do
  unify (mkUsage (srclocOf e) why) t =<< toStruct <$> expType e
  return e

-- The closure of a lambda or local function are those variables that
-- it references, and which local to the current top-level function.
lexicalClosure :: [Pattern] -> Occurences -> TermTypeM Aliasing
lexicalClosure params closure = do
  vtable <- asks scopeVtable
  let isLocal v = case v `M.lookup` vtable of
                    Just (BoundV Local _ _) -> True
                    _ -> False
  return $ S.map AliasBound $ S.filter isLocal $
    allOccuring closure S.\\
    S.map identName (mconcat (map patternIdents params))

checkExp :: UncheckedExp -> TermTypeM Exp

checkExp (Literal val loc) =
  return $ Literal val loc

checkExp (IntLit val NoInfo loc) = do
  t <- newTypeVar loc "t"
  mustBeOneOf anyNumberType (mkUsage loc "integer literal") t
  return $ IntLit val (Info $ fromStruct t) loc

checkExp (FloatLit val NoInfo loc) = do
  t <- newTypeVar loc "t"
  mustBeOneOf anyFloatType (mkUsage loc "float literal") t
  return $ FloatLit val (Info $ fromStruct t) loc

checkExp (TupLit es loc) =
  TupLit <$> mapM checkExp es <*> pure loc

checkExp (RecordLit fs loc) = do
  fs' <- evalStateT (mapM checkField fs) mempty

  return $ RecordLit fs' loc
  where checkField (RecordFieldExplicit f e rloc) = do
          errIfAlreadySet f rloc
          modify $ M.insert f rloc
          RecordFieldExplicit f <$> lift (checkExp e) <*> pure rloc
        checkField (RecordFieldImplicit name NoInfo rloc) = do
          errIfAlreadySet name rloc
          (QualName _ name', t) <- lift $ lookupVar rloc $ qualName name
          modify $ M.insert name rloc
          return $ RecordFieldImplicit name' (Info t) rloc

        errIfAlreadySet f rloc = do
          maybe_sloc <- gets $ M.lookup f
          case maybe_sloc of
            Just sloc ->
              lift $ typeError rloc $ "Field '" ++ pretty f ++
              " previously defined at " ++ locStr sloc ++ "."
            Nothing -> return ()

checkExp (ArrayLit all_es _ loc) =
  -- Construct the result type and unify all elements with it.  We
  -- only create a type variable for empty arrays; otherwise we use
  -- the type of the first element.  This significantly cuts down on
  -- the number of type variables generated for pathologically large
  -- multidimensional array literals.
  case all_es of
    [] -> do et <- newTypeVar loc "t"
             t <- arrayOfM loc et (ShapeDecl [ConstDim 0]) Unique
             return $ ArrayLit [] (Info t) loc
    e:es -> do
      e' <- checkExp e
      et <- expType e'
      es' <- mapM (unifies "type of first array element" (toStruct et) <=< checkExp) es
      et' <- normaliseType et
      t <- arrayOfM loc et' (ShapeDecl [ConstDim $ length all_es]) Unique
      return $ ArrayLit (e':es') (Info t) loc

checkExp (Range start maybe_step end NoInfo loc) = do
  start' <- require "use in range expression" anyIntType =<< checkExp start
  start_t <- toStruct <$> expType start'
  maybe_step' <- case maybe_step of
    Nothing -> return Nothing
    Just step -> do
      let warning = warn loc "First and second element of range are identical, this will produce an empty array."
      case (start, step) of
        (Literal x _, Literal y _) -> when (x == y) warning
        (Var x_name _ _, Var y_name _ _) -> when (x_name == y_name) warning
        _ -> return ()
      Just <$> (unifies "use in range expression" start_t =<< checkExp step)

  end' <- case end of
    DownToExclusive e -> DownToExclusive <$>
                         (unifies "use in range expression" start_t =<< checkExp e)
    UpToExclusive e -> UpToExclusive <$>
                       (unifies "use in range expression" start_t =<< checkExp e)
    ToInclusive e -> ToInclusive <$>
                     (unifies "use in range expression" start_t =<< checkExp e)

  -- Special case some ranges to give them a known size.
  dim <- case (isInt32 start',
               isInt32 <$> maybe_step',
               end') of
           (Just 0, Just (Just 1), UpToExclusive end'') ->
             dimFromArg end''
           (Just 0, Nothing, UpToExclusive end'') ->
             dimFromArg end''
           (Just 1, Just (Just 2), ToInclusive end'') ->
             dimFromArg end''
           _ ->
             return AnyDim

  t <- arrayOfM loc start_t (ShapeDecl [dim]) Unique

  return $ Range start' maybe_step' end' (Info (t `setAliases` mempty)) loc

checkExp (Ascript e decl NoInfo loc) = do
  decl' <- checkTypeDecl decl
  e' <- checkExp e
  t <- expType e'
  (decl_t, _) <- instantiateEmptyArrayDims loc Nonrigid $ unInfo $ expandedType decl'

  -- When type-checking the ascription, we ignore dimensions.  The
  -- intent is that they will be checked dynamically later - this is
  -- how we subvert the type system.
  unify (mkUsage loc "explicit type ascription")
    (anyDimShapeAnnotations $ toStruct decl_t)
    (anyDimShapeAnnotations $ toStruct t)

  -- We also have to make sure that uniqueness matches.  This is done
  -- explicitly, because uniqueness is ignored by unification.
  t' <- normaliseType t
  decl_t' <- normaliseType decl_t
  unless (t' `subtypeOf` anyDimShapeAnnotations decl_t') $
    typeError loc $ "Type " ++ quote (pretty t') ++ " is not a subtype of " ++
    quote (pretty decl_t') ++ "."

  return $ Ascript e' decl' (Info (combineTypeShapes (anyDimShapeAnnotations t') $
                                   fromStruct decl_t)) loc

checkExp (BinOp op NoInfo (e1,_) (e2,_) NoInfo loc) = do
  (op', ftype) <- lookupVar loc op
  e1_arg <- checkArg e1
  e2_arg <- checkArg e2

  (p1_t, rt) <- checkApply loc ftype e1_arg
  (p2_t, rt') <- checkApply loc rt e2_arg

  return $ BinOp op' (Info ftype)
    (argExp e1_arg, Info $ toStruct p1_t) (argExp e2_arg, Info $ toStruct p2_t)
    (Info rt') loc

checkExp (Project k e NoInfo loc) = do
  e' <- checkExp e
  t <- expType e'
  kt <- mustHaveField (mkUsage loc $ "projection of field " ++ quote (pretty k)) k t
  return $ Project k e' (Info kt) loc

checkExp (If e1 e2 e3 _ loc) =
  sequentially checkCond $ \e1' _ -> do
  ((e2', e3'), dflow) <- tapOccurences $ checkExp e2 `alternative` checkExp e3
  brancht <- unifyBranches loc e2' e3'
  let t' = addAliases brancht (`S.difference` S.map AliasBound (allConsumed dflow))
  zeroOrderType (mkUsage loc "returning value of this type from 'if' expression") "returned from branch" t'
  return $ If e1' e2' e3' (Info t') loc
  where checkCond = do
          e1' <- checkExp e1
          unify (mkUsage (srclocOf e1') "use as 'if' condition") (Scalar $ Prim Bool) . toStruct =<< expType e1'
          return e1'

checkExp (Parens e loc) =
  Parens <$> checkExp e <*> pure loc

checkExp (QualParens modname e loc) = do
  (modname',mod) <- lookupMod loc modname
  case mod of
    ModEnv env -> localEnv (qualifyEnv modname' env) $ do
      e' <- checkExp e
      return $ QualParens modname' e' loc
    ModFun{} ->
      typeError loc $ "Module " ++ pretty modname ++ " is a parametric module."
  where qualifyEnv modname' env =
          env { envNameMap = M.map (qualify' modname') $ envNameMap env }
        qualify' modname' (QualName qs name) =
          QualName (qualQuals modname' ++ [qualLeaf modname'] ++ qs) name

checkExp (Var qn NoInfo loc) = do
  -- The qualifiers of a variable is divided into two parts: first a
  -- possibly-empty sequence of module qualifiers, followed by a
  -- possible-empty sequence of record field accesses.  We use scope
  -- information to perform the split, by taking qualifiers off the
  -- end until we find a module.

  (qn', t, fields) <- findRootVar (qualQuals qn) (qualLeaf qn)

  foldM checkField (Var qn' (Info t) loc) fields

  where findRootVar qs name =
          (whenFound <$> lookupVar loc (QualName qs name)) `catchError` notFound qs name

        whenFound (qn', t) = (qn', t, [])

        notFound qs name err
          | null qs = throwError err
          | otherwise = do
              (qn', t, fields) <- findRootVar (init qs) (last qs) `catchError`
                                  const (throwError err)
              return (qn', t, fields++[name])

        checkField e k = do
          t <- expType e
          let usage = mkUsage loc $ "projection of field " ++ quote (pretty k)
          kt <- mustHaveField usage k t
          return $ Project k e (Info kt) loc

checkExp (Negate arg loc) = do
  arg' <- require "numeric negation" anyNumberType =<< checkExp arg
  return $ Negate arg' loc

checkExp (Apply e1 e2 NoInfo NoInfo loc) = do
  e1' <- checkExp e1
  arg <- checkArg e2
  t <- expType e1'
  (t1, rt) <- checkApply loc t arg
  return $ Apply e1' (argExp arg) (Info $ diet t1) (Info rt) loc

checkExp (LetPat pat e body NoInfo loc) =
  sequentially (checkExp e) $ \e' e_occs -> do
    -- Not technically an ascription, but we want the pattern to have
    -- exactly the type of 'e'.
    t <- expType e'
    case anyConsumption e_occs of
      Just c ->
        let msg = "of value computed with consumption at " ++ locStr (location c)
        in zeroOrderType (mkUsage loc "consumption in right-hand side of 'let'-binding") msg t
      _ -> return ()
    bindingPattern pat (Ascribed t) $ \pat' -> do
      body' <- checkExp body
      body_t <- unscopeType (S.map identName $ patternIdents pat') <$> expType body'
      return $ LetPat pat' e' body' (Info body_t) loc

checkExp (LetFun name (tparams, params, maybe_retdecl, NoInfo, e) body loc) =
  sequentially (checkFunDef' (name, maybe_retdecl, tparams, params, e, loc)) $
    \(name', tparams', params', maybe_retdecl', rettype, e') closure -> do

    closure' <- lexicalClosure params' closure

    let arrow (xp, xt) yt = Scalar $ Arrow () xp xt yt
        ftype = foldr (arrow . patternParam) rettype params'
        entry = BoundV Local tparams' $ ftype `setAliases` closure'
        bindF scope = scope { scopeVtable = M.insert name' entry $ scopeVtable scope
                            , scopeNameMap = M.insert (Term, name) (qualName name') $
                                             scopeNameMap scope }
    body' <- local bindF $ checkExp body

    return $ LetFun name' (tparams', params', maybe_retdecl', Info rettype, e') body' loc

checkExp (LetWith dest src idxes ve body NoInfo loc) =
  sequentially (checkIdent src) $ \src' _ -> do
  (t, _) <- newArrayType (srclocOf src) "src" $ length idxes
  unify (mkUsage loc "type of target array") t $ toStruct $ unInfo $ identType src'
  idxes' <- mapM checkDimIndex idxes
  elemt <- sliceShape loc idxes' =<< normaliseType t

  unless (unique $ unInfo $ identType src') $
    typeError loc $ "Source " ++ quote (pretty (identName src)) ++
    " has type " ++ pretty (unInfo $ identType src') ++ ", which is not unique."
  vtable <- asks scopeVtable
  forM_ (aliases $ unInfo $ identType src') $ \v ->
    case aliasVar v `M.lookup` vtable of
      Just (BoundV Local _ v_t)
        | not $ unique v_t ->
            typeError loc $ "Source " ++ quote (pretty (identName src)) ++
            " aliases " ++ quote (prettyName (aliasVar v)) ++ ", which is not consumable."
      _ -> return ()

  sequentially (unifies "type of target array" (toStruct elemt) =<< checkExp ve) $ \ve' _ -> do
    ve_t <- expType ve'
    when (AliasBound (identName src') `S.member` aliases ve_t) $
      badLetWithValue loc

    bindingIdent dest (unInfo (identType src') `setAliases` S.empty) $ \dest' -> do
      body' <- consuming src' $ checkExp body
      body_t <- unscopeType (S.singleton $ identName dest') <$> expType body'
      return $ LetWith dest' src' idxes' ve' body' (Info body_t) loc

checkExp (Update src idxes ve loc) = do
  (t, _) <- newArrayType (srclocOf src) "src" $ length idxes
  idxes' <- mapM checkDimIndex idxes
  elemt <- sliceShape loc idxes' =<< normaliseType t

  sequentially (checkExp ve >>= unifies "type of target array" elemt) $ \ve' _ ->
    sequentially (checkExp src >>= unifies "type of target array" t) $ \src' _ -> do

    src_t <- expType src'
    unless (unique src_t) $
      typeError loc $ "Source " ++ quote (pretty src) ++
      " has type " ++ pretty src_t ++ ", which is not unique"

    let src_als = aliases src_t
    ve_t <- expType ve'
    unless (S.null $ src_als `S.intersection` aliases ve_t) $ badLetWithValue loc

    consume loc src_als
    return $ Update src' idxes' ve' loc

checkExp (RecordUpdate src fields ve NoInfo loc) = do
  src' <- checkExp src
  ve' <- checkExp ve
  a <- expType src'
  let usage = mkUsage loc "record update"
  r <- foldM (flip $ mustHaveField usage) a fields
  unify usage (toStruct r) . toStruct =<< expType ve'
  return $ RecordUpdate src' fields ve' (Info a) loc

checkExp (Index e idxes NoInfo loc) = do
  (t, _) <- newArrayType (srclocOf e) "e" $ length idxes
  e' <- unifies "being indexed at" t =<< checkExp e
  idxes' <- mapM checkDimIndex idxes
  t' <- sliceShape loc idxes' =<< normaliseType (typeOf e')
  return $ Index e' idxes' (Info t') loc

checkExp (Unsafe e loc) =
  Unsafe <$> checkExp e <*> pure loc

checkExp (Assert e1 e2 NoInfo loc) = do
  e1' <- require "being asserted" [Bool] =<< checkExp e1
  e2' <- checkExp e2
  return $ Assert e1' e2' (Info (pretty e1)) loc

checkExp (Lambda params body rettype_te NoInfo loc) =
  removeSeminullOccurences $
  bindingParams [] params $ \_ params' -> do
    rettype_checked <- traverse checkTypeExp rettype_te
    let declared_rettype =
          case rettype_checked of Just (_, st, _) -> Just st
                                  Nothing -> Nothing
    (body', closure) <-
      tapOccurences $ noUnique $ checkFunBody body declared_rettype loc
    body_t <- expType body'
    (rettype', rettype_st) <-
      case rettype_checked of
        Just (te, st, _) -> do
          (st', _) <- instantiateEmptyArrayDims (srclocOf te) Nonrigid st
          return (Just te, st')
        Nothing ->
          return (Nothing, inferReturnUniqueness params' body_t)

    checkGlobalAliases params' body_t loc

    rettype_st' <- verifyFunctionParams params' rettype' rettype_st

    closure' <- lexicalClosure params' closure
    let msg = unlines [unwords ["lambda ", pretty params', pretty rettype_st']]

    return $ Lambda params' body' rettype' (Info (closure', rettype_st')) loc

checkExp (OpSection op _ loc) = do
  (op', ftype) <- lookupVar loc op
  return $ OpSection op' (Info ftype) loc

checkExp (OpSectionLeft op _ e _ _ loc) = do
  (op', ftype) <- lookupVar loc op
  e_arg <- checkArg e
  (t1, rt) <- checkApply loc ftype e_arg
  case rt of
    Scalar (Arrow _ _ t2 rettype) ->
      return $ OpSectionLeft op' (Info ftype) (argExp e_arg)
      (Info $ toStruct t1, Info $ toStruct t2) (Info rettype) loc
    _ -> typeError loc $
         "Operator section with invalid operator of type " ++ pretty ftype

checkExp (OpSectionRight op _ e _ _ loc) = do
  (op', ftype) <- lookupVar loc op
  e_arg <- checkArg e
  case ftype of
    Scalar (Arrow as1 m1 t1 (Scalar (Arrow as2 m2 t2 ret))) -> do
      (t2', Scalar (Arrow _ _ t1' rettype)) <-
        checkApply loc (Scalar $ Arrow as2 m2 t2 $ Scalar $ Arrow as1 m1 t1 ret) e_arg
      return $ OpSectionRight op' (Info ftype) (argExp e_arg)
        (Info $ toStruct t1', Info $ toStruct t2') (Info rettype) loc
    _ -> typeError loc $
         "Operator section with invalid operator of type " ++ pretty ftype

checkExp (ProjectSection fields NoInfo loc) = do
  a <- newTypeVar loc "a"
  let usage = mkUsage loc "projection at"
  b <- foldM (flip $ mustHaveField usage) a fields
  return $ ProjectSection fields (Info $ Scalar $ Arrow mempty Unnamed a b) loc

checkExp (IndexSection idxes NoInfo loc) = do
  (t, _) <- newArrayType loc "e" (length idxes)
  idxes' <- mapM checkDimIndex idxes
  let t' = stripArray (length $ filter isFix idxes) t
  return $ IndexSection idxes' (Info $ fromStruct $ Scalar $ Arrow mempty Unnamed t t') loc
  where isFix DimFix{} = True
        isFix _        = False

checkExp (DoLoop mergepat mergeexp form loopbody loc) =
  sequentially (checkExp mergeexp) $ \mergeexp' _ -> do

  zeroOrderType (mkUsage (srclocOf mergeexp) "use as loop variable")
    "used as loop variable" (typeOf mergeexp')

  -- The handling of dimension sizes is a bit intricate, but very
  -- similar to checking a function, followed by checking a call to
  -- it.  The overall procedure is as follows:
  --
  -- (1) All empty dimensions in the merge pattern are instantiated
  -- with nonrigid size variables.  All explicitly specified
  -- dimensions are preserved.
  --
  -- (2) The body of the loop is type-checked.  The result type is
  -- combined with the merge pattern type to determine which sizes are
  -- variant, and these are set to AnyDim in the merge pattern.
  --
  -- (3) We now conceptually have a function parameter type and return
  -- type.  We check that it can be called with the initial merge
  -- values as argument.  The result of this is the type of the loop
  -- as a whole.
  --
  -- (There is also a convergence loop for inferring uniqueness, but
  -- that's orthogonal to the size handling.)that

  (merge_t, new_dims) <-
    instantiateEmptyArrayDims loc Nonrigid . -- dim handling (1)
    anyDimShapeAnnotations .
    (`setAliases` mempty) =<< expType mergeexp'

  -- dim handling (2)
  let checkLoopReturnSize mergepat' loopbody' = do
        loopbody_t <- expType loopbody'
        pat_t <- normaliseType $ patternType mergepat'
        -- We are ignoring the dimensions here, because any mismatches
        -- should be turned into fresh size variables.
        unify (mkUsage loc "matching loop body to loop pattern")
          (toStruct (anyDimShapeAnnotations pat_t))
          (toStruct (anyDimShapeAnnotations loopbody_t))
        pat_t' <- normaliseType pat_t
        loopbody_t' <- normaliseType loopbody_t

        -- For each new_dims, figure out what they are instantiated
        -- with in the initial value.  This is used to determine
        -- whether a size is invariant because it always matches the
        -- initial instantiation of that size.
        let initSubst (NamedDim v, d) = Just (v, d)
            initSubst _ = Nothing
        init_substs <- M.fromList . mapMaybe initSubst . snd .
                       anyDimOnMismatch pat_t' <$>
                       expType mergeexp'

        -- Figure out which of the 'new_dims' dimensions are
        -- variant.  This works because we know they are each only
        -- used once.
        let mismatchSubst (NamedDim v, d)
              | qualLeaf v `elem` new_dims =
                  case M.lookup v init_substs of
                    Just d' | d' == d -> Just (qualLeaf v, SizeSubst d)
                    _ -> Just (qualLeaf v, SizeSubst AnyDim)
            mismatchSubst _ = Nothing
            mismatches = M.fromList $ mapMaybe mismatchSubst $ snd $
                         anyDimOnMismatch pat_t' loopbody_t'

        return $ applySubst (`M.lookup` mismatches) mergepat'

  -- First we do a basic check of the loop body to figure out which of
  -- the merge parameters are being consumed.  For this, we first need
  -- to check the merge pattern, which requires the (initial) merge
  -- expression.
  --
  -- Play a little with occurences to ensure it does not look like
  -- none of the merge variables are being used.
  ((mergepat', form', loopbody'), bodyflow) <-
    case form of
      For i uboundexp -> do
        uboundexp' <- require "being the bound in a 'for' loop" anySignedType =<< checkExp uboundexp
        bound_t <- expType uboundexp'
        bindingIdent i bound_t $ \i' ->
          noUnique $ bindingPattern mergepat (Ascribed merge_t) $
          \mergepat' -> onlySelfAliasing $ tapOccurences $ do
            loopbody' <- checkExp loopbody
            mergepat'' <- checkLoopReturnSize mergepat' loopbody'
            return (mergepat'',
                    For i' uboundexp',
                    loopbody')

      ForIn xpat e -> do
        (arr_t, _) <- newArrayType (srclocOf e) "e" 1
        e' <- unifies "being iterated in a 'for-in' loop" arr_t =<< checkExp e
        t <- expType e'
        case t of
          _ | Just t' <- peelArray 1 t ->
                bindingPattern xpat (Ascribed t') $ \xpat' ->
                noUnique $ bindingPattern mergepat (Ascribed merge_t) $
                \mergepat' -> onlySelfAliasing $ tapOccurences $ do
                  loopbody' <- checkExp loopbody
                  mergepat'' <- checkLoopReturnSize mergepat' loopbody'
                  return (mergepat'',
                          ForIn xpat' e',
                          loopbody')
            | otherwise ->
                typeError (srclocOf e) $
                "Iteratee of a for-in loop must be an array, but expression has type " ++ pretty t

      While cond ->
        noUnique $ bindingPattern mergepat (Ascribed merge_t) $ \mergepat' ->
        onlySelfAliasing $ tapOccurences $
        sequentially (checkExp cond >>=
                      unifies "being the condition of a 'while' loop" (Scalar $ Prim Bool)) $ \cond' _ -> do
          loopbody' <- checkExp loopbody
          mergepat'' <- checkLoopReturnSize mergepat' loopbody'
          return (mergepat'',
                  While cond',
                  loopbody')

  mergepat'' <- do
    loop_t <- expType loopbody'
    convergePattern mergepat' (allConsumed bodyflow) loop_t $
      mkUsage (srclocOf loopbody') "being (part of) the result of the loop body"

  let consumeMerge (Id _ (Info pt) ploc) mt
        | unique pt = consume ploc $ aliases mt
      consumeMerge (TuplePattern pats _) t | Just ts <- isTupleRecord t =
        zipWithM_ consumeMerge pats ts
      consumeMerge (PatternParens pat _) t =
        consumeMerge pat t
      consumeMerge (PatternAscription pat _ _) t =
        consumeMerge pat t
      consumeMerge _ _ =
        return ()
  consumeMerge mergepat'' =<< expType mergeexp'

  -- dim handling (3)
  unify (mkUsage loc "matching loop body to pattern")
    (toStruct $ patternType mergepat'') . toStruct =<< expType mergeexp'

  return $ DoLoop mergepat'' mergeexp' form' loopbody' loc

  where
    convergePattern pat body_cons body_t body_loc = do
      let consumed_merge = S.map identName (patternIdents pat) `S.intersection`
                           body_cons
          uniquePat (Wildcard (Info t) wloc) =
            Wildcard (Info $ t `setUniqueness` Nonunique) wloc
          uniquePat (PatternParens p ploc) =
            PatternParens (uniquePat p) ploc
          uniquePat (Id name (Info t) iloc)
            | name `S.member` consumed_merge =
                let t' = t `setUniqueness` Unique `setAliases` mempty
                in Id name (Info t') iloc
            | otherwise =
                let t' = case t of Scalar Record{} -> t
                                   _               -> t `setUniqueness` Nonunique
                in Id name (Info t') iloc
          uniquePat (TuplePattern pats ploc) =
            TuplePattern (map uniquePat pats) ploc
          uniquePat (RecordPattern fs ploc) =
            RecordPattern (map (fmap uniquePat) fs) ploc
          uniquePat (PatternAscription p t ploc) =
            PatternAscription p t ploc
          uniquePat p@PatternLit{} = p
          uniquePat (PatternConstr n t ps ploc) =
            PatternConstr n t (map uniquePat ps) ploc

          -- Make the pattern unique where needed.
          pat' = uniquePat pat

      pat_t <- normaliseType $ patternType pat'
      unless (toStructural body_t `subtypeOf` toStructural pat_t) $
        unexpectedType (srclocOf body_loc) (toStruct body_t) [toStruct pat_t]

      -- Check that the new values of consumed merge parameters do not
      -- alias something bound outside the loop, AND that anything
      -- returned for a unique merge parameter does not alias anything
      -- else returned.
      bound_outside <- asks $ S.fromList . M.keys . scopeVtable
      let checkMergeReturn (Id pat_v (Info pat_v_t) _) t
            | unique pat_v_t,
              v:_ <- S.toList $ S.map aliasVar (aliases t) `S.intersection` bound_outside =
                lift $ typeError loc $ "Loop return value corresponding to merge parameter " ++
                quote (prettyName pat_v) ++ " aliases " ++ prettyName v ++ "."
            | otherwise = do
                (cons,obs) <- get
                unless (S.null $ aliases t `S.intersection` cons) $
                  lift $ typeError loc $ "Loop return value for merge parameter " ++
                  quote (prettyName pat_v) ++ " aliases other consumed merge parameter."
                when (unique pat_v_t &&
                      not (S.null (aliases t `S.intersection` (cons<>obs)))) $
                  lift $ typeError loc $ "Loop return value for consuming merge parameter " ++
                  quote (prettyName pat_v) ++ " aliases previously returned value."
                if unique pat_v_t
                  then put (cons<>aliases t, obs)
                  else put (cons, obs<>aliases t)
          checkMergeReturn (PatternParens p _) t =
            checkMergeReturn p t
          checkMergeReturn (PatternAscription p _ _) t =
            checkMergeReturn p t
          checkMergeReturn (RecordPattern pfs _) (Scalar (Record tfs)) =
            sequence_ $ M.elems $ M.intersectionWith checkMergeReturn (M.fromList pfs) tfs
          checkMergeReturn (TuplePattern pats _) t | Just ts <- isTupleRecord t =
            zipWithM_ checkMergeReturn pats ts
          checkMergeReturn _ _ =
            return ()

      (pat_cons, _) <- execStateT (checkMergeReturn pat' body_t) (mempty, mempty)
      let body_cons' = body_cons <> S.map aliasVar pat_cons
      if body_cons' == body_cons && patternType pat' == patternType pat
        then return pat'
        else convergePattern pat' body_cons' body_t body_loc

checkExp (Constr name es NoInfo loc) = do
  t <- newTypeVar loc "t"
  es' <- mapM checkExp es
  ets <- mapM expType es'
  mustHaveConstr (mkUsage loc "use of constructor") name t (toStruct <$> ets)
  -- A sum value aliases *anything* that went into its construction.
  let als = mconcat (map aliases ets)
  return $ Constr name es' (Info $ fromStruct t `addAliases` (<>als)) loc

checkExp (Match e cs NoInfo loc) =
  sequentially (checkExp e) $ \e' _ -> do
    mt <- expType e'
    (cs', t) <- checkCases mt cs
    zeroOrderType (mkUsage loc "being returned 'match'") "returned from pattern match" t
    return $ Match e' cs' (Info t) loc

checkCases :: PatternType
<<<<<<< HEAD
           -> CaseBase NoInfo Name
           -> [CaseBase NoInfo Name]
           -> TermTypeM ([CaseBase Info VName], PatternType)
checkCases mt c [] = do
  (c', t) <- checkCase mt c
  return ([c'], t)
checkCases mt c (c2:cs) = do
  (((c', c_t), (cs', cs_t)), dflow) <-
    tapOccurences $ checkCase mt c `alternative` checkCases mt c2 cs
  brancht <- unifyBranchTypes (srclocOf c) c_t cs_t
  let t = addAliases brancht (`S.difference` S.map AliasBound (allConsumed dflow))
  return (c':cs', t)
=======
           -> NE.NonEmpty (CaseBase NoInfo Name)
           -> TermTypeM (NE.NonEmpty (CaseBase Info VName), PatternType)
checkCases mt rest_cs =
  case NE.uncons rest_cs of
    (c, Nothing) -> do
      (c', t) <- checkCase mt c
      return (c' NE.:| [], t)
    (c, Just cs) -> do
      (((c', c_t), (cs', cs_t)), dflow) <-
        tapOccurences $ checkCase mt c `alternative` checkCases mt cs
      unify (mkUsage (srclocOf c) "pattern match") (toStructural c_t) (toStructural cs_t)
      let t = unifyTypeAliases c_t cs_t `addAliases`
              (`S.difference` S.map AliasBound (allConsumed dflow))
      return (NE.cons c' cs', t)
>>>>>>> 15d01bd1

checkCase :: PatternType -> CaseBase NoInfo Name
          -> TermTypeM (CaseBase Info VName, PatternType)
checkCase mt (CasePat p caseExp loc) =
  bindingPattern p (Ascribed mt) $ \p' -> do
    caseExp' <- checkExp caseExp
    caseType <- expType caseExp'
    return (CasePat p' caseExp' loc, caseType)

-- | An unmatched pattern. Used in in the generation of
-- unmatched pattern warnings by the type checker.
data Unmatched p = UnmatchedNum p [ExpBase Info VName]
                 | UnmatchedBool p
                 | UnmatchedConstr p
                 | Unmatched p
                 deriving (Functor, Show)

instance Pretty (Unmatched (PatternBase Info VName)) where
  ppr um = case um of
      (UnmatchedNum p nums) -> ppr' p <+> text "where p is not one of" <+> ppr nums
      (UnmatchedBool p)     -> ppr' p
      (UnmatchedConstr p)     -> ppr' p
      (Unmatched p)         -> ppr' p
    where
      ppr' (PatternAscription p t _) = ppr p <> text ":" <+> ppr t
      ppr' (PatternParens p _)       = parens $ ppr' p
      ppr' (Id v _ _)                = pprName v
      ppr' (TuplePattern pats _)     = parens $ commasep $ map ppr' pats
      ppr' (RecordPattern fs _)      = braces $ commasep $ map ppField fs
        where ppField (name, t)      = text (nameToString name) <> equals <> ppr' t
      ppr' Wildcard{}                = text "_"
      ppr' (PatternLit e _ _)        = ppr e
      ppr' (PatternConstr n _ ps _)   = text "#" <> ppr n <+> sep (map ppr' ps)

unpackPat :: Pattern -> [Maybe Pattern]
unpackPat Wildcard{} = [Nothing]
unpackPat (PatternParens p _) = unpackPat p
unpackPat Id{} = [Nothing]
unpackPat (TuplePattern ps _) = Just <$> ps
unpackPat (RecordPattern fs _) = Just . snd <$> sortFields (M.fromList fs)
unpackPat (PatternAscription p _ _) = unpackPat p
unpackPat p@PatternLit{} = [Just p]
unpackPat p@PatternConstr{} = [Just p]

wildPattern :: Pattern -> Int -> Unmatched Pattern -> Unmatched Pattern
wildPattern (TuplePattern ps loc) pos um = wildTuple <$> um
  where wildTuple p = TuplePattern (take (pos - 1) ps' ++ [p] ++ drop pos ps') loc
        ps' = map wildOut ps
        wildOut p = Wildcard (Info (patternType p)) (srclocOf p)
wildPattern (RecordPattern fs loc) pos um = wildRecord <$> um
  where wildRecord p =
          RecordPattern (take (pos - 1) fs' ++ [(fst (fs!!(pos - 1)), p)] ++ drop pos fs') loc
        fs' = map wildOut fs
        wildOut (f,p) = (f, Wildcard (Info (patternType p)) (srclocOf p))
wildPattern (PatternAscription p _ _) pos um = wildPattern p pos um
wildPattern (PatternParens p _) pos um = wildPattern p pos um
wildPattern (PatternConstr n t ps loc) pos um = wildConstr <$> um
  where wildConstr p = PatternConstr n t (take (pos - 1) ps' ++ [p] ++ drop pos ps') loc
        ps' = map wildOut ps
        wildOut p = Wildcard (Info (patternType p)) (srclocOf p)
wildPattern _ _ um = um

checkUnmatched :: (MonadBreadCrumbs m, MonadTypeChecker m) => Exp -> m ()
checkUnmatched e = void $ checkUnmatched' e >> astMap tv e
  where checkUnmatched' (Match _ cs _ loc) =
          let ps = fmap (\(CasePat p _ _) -> p) cs
          in case unmatched id $ NE.toList ps of
              []  -> return ()
              ps' -> typeError loc $ "Unmatched cases in match expression: \n"
                                     ++ unlines (map (("  " ++) . pretty) ps')
        checkUnmatched' _ = return ()
        tv = ASTMapper { mapOnExp =
                           \e' -> checkUnmatched' e' >> return e'
                       , mapOnName        = pure
                       , mapOnQualName    = pure
                       , mapOnStructType  = pure
                       , mapOnPatternType = pure
                       }

-- | A data type for constructor patterns.  This is used to make the
-- code for detecting unmatched constructors cleaner, by separating
-- the constructor-pattern cases from other cases.
data ConstrPat = ConstrPat { constrName :: Name
                           , constrType :: PatternType
                           , constrPayload :: [Pattern]
                           , constrSrcLoc :: SrcLoc
                           }

-- Be aware of these fishy equality instances!

instance Eq ConstrPat where
  ConstrPat c1 _ _ _ == ConstrPat c2 _ _ _ = c1 == c2

instance Ord ConstrPat where
  ConstrPat c1 _ _ _ `compare` ConstrPat c2 _ _ _ = c1 `compare` c2

unmatched :: (Unmatched Pattern -> Unmatched Pattern) -> [Pattern] -> [Unmatched Pattern]
unmatched hole orig_ps
  | p:_ <- orig_ps,
    sameStructure labeledCols = do
    (i, cols) <- labeledCols
    let hole' = if isConstr p then hole else hole . wildPattern p i
    case sequence cols of
      Nothing -> []
      Just cs
        | all isPatternLit cs  -> map hole' $ localUnmatched cs
        | otherwise            -> unmatched hole' cs
  | otherwise = []

  where labeledCols = zip [1..] $ transpose $ map unpackPat orig_ps

        localUnmatched :: [Pattern] -> [Unmatched Pattern]
        localUnmatched [] = []
        localUnmatched ps'@(p':_) =
          case patternType p'  of
            Scalar (Sum cs'') ->
              -- We now know that we are matching a sum type, and thus
              -- that all patterns ps' are constructors (checked by
              -- 'all isPatternLit' before this function is called).
              let constrs   = M.keys cs''
                  matched   = mapMaybe constr ps'
                  unmatched' = map (UnmatchedConstr . buildConstr cs'') $
                               constrs \\ map constrName matched
             in case unmatched' of
                [] ->
                  let constrGroups   = group (sort matched)
                      removedConstrs = mapMaybe stripConstrs constrGroups
                      transposed     = (fmap . fmap) transpose removedConstrs
                      findUnmatched (pc, trans) = do
                        col <- trans
                        case col of
                          []           -> []
                          ((i, _):_) -> unmatched (wilder i pc) (map snd col)
                      wilder i pc s = (`PatternParens` noLoc) <$> wildPattern pc i s
                  in concatMap findUnmatched transposed
                _ -> unmatched'
            Scalar (Prim t) | not (any idOrWild ps') ->
              -- We now know that we are matching a sum type, and thus
              -- that all patterns ps' are literals (checked by 'all
              -- isPatternLit' before this function is called).
                case t of
                  Bool ->
                    let matched = nub $ mapMaybe (pExp >=> bool) $ filter isPatternLit ps'
                    in map (UnmatchedBool . buildBool (Scalar (Prim t))) $ [True, False] \\ matched
                  _ ->
                    let matched = mapMaybe pExp $ filter isPatternLit ps'
                    in [UnmatchedNum (buildId (Info $ Scalar $ Prim t) "p") matched]
            _ -> []

        isConstr PatternConstr{} = True
        isConstr (PatternParens p _) = isConstr p
        isConstr _ = False


        stripConstrs :: [ConstrPat] -> Maybe (Pattern, [[(Int, Pattern)]])
        stripConstrs (pc@ConstrPat{} : cs') = Just (unConstr pc, stripConstr pc : map stripConstr cs')
        stripConstrs [] = Nothing

        stripConstr :: ConstrPat -> [(Int, Pattern)]
        stripConstr (ConstrPat _ _  ps' _) = zip [1..] ps'

        sameStructure [] = True
        sameStructure (x:xs) = all (\y -> length y == length x' ) xs'
          where (x':xs') = map snd (x:xs)

        pExp (PatternLit e' _ _) = Just e'
        pExp _ = Nothing

        constr (PatternConstr c (Info t) ps loc) = Just $ ConstrPat c t ps loc
        constr (PatternParens p _) = constr p
        constr (PatternAscription p' _ _)  = constr p'
        constr _ = Nothing

        unConstr p =
          PatternConstr (constrName p) (Info $ constrType p) (constrPayload p) (constrSrcLoc p)

        isPatternLit PatternLit{} = True
        isPatternLit (PatternAscription p' _ _) = isPatternLit p'
        isPatternLit (PatternParens p' _)  = isPatternLit p'
        isPatternLit PatternConstr{} = True
        isPatternLit _ = False

        idOrWild Id{} = True
        idOrWild Wildcard{} = True
        idOrWild (PatternAscription p' _ _) = idOrWild p'
        idOrWild (PatternParens p' _) = idOrWild p'
        idOrWild _ = False

        bool (Literal (BoolValue b) _ ) = Just b
        bool _ = Nothing

        buildConstr m c =
          let t      = Scalar $ Sum m
              cs     = m M.! c
              wildCS = map (\ct -> Wildcard (Info ct) noLoc) cs
          in if null wildCS
               then PatternConstr c (Info t) [] noLoc
               else PatternParens (PatternConstr c (Info t) wildCS noLoc) noLoc
        buildBool t b =
          PatternLit (Literal (BoolValue b) noLoc) (Info (vacuousShapeAnnotations t)) noLoc
        buildId t n =
          -- The VName tag here will never be used since the value
          -- exists exclusively for printing warnings.
          Id (VName (nameFromString n) (-1)) t noLoc

checkIdent :: IdentBase NoInfo Name -> TermTypeM Ident
checkIdent (Ident name _ loc) = do
  (QualName _ name', vt) <- lookupVar loc (qualName name)
  return $ Ident name' (Info vt) loc

checkDimIndex :: DimIndexBase NoInfo Name -> TermTypeM DimIndex
checkDimIndex (DimFix i) =
  DimFix <$> (unifies "use as index" (Scalar $ Prim $ Signed Int32) =<< checkExp i)
checkDimIndex (DimSlice i j s) =
  DimSlice <$> check i <*> check j <*> check s
  where check = maybe (return Nothing) $
                fmap Just . unifies "use as index" (Scalar $ Prim $ Signed Int32) <=< checkExp

sequentially :: TermTypeM a -> (a -> Occurences -> TermTypeM b) -> TermTypeM b
sequentially m1 m2 = do
  (a, m1flow) <- collectOccurences m1
  (b, m2flow) <- collectOccurences $ m2 a m1flow
  occur $ m1flow `seqOccurences` m2flow
  return b

type Arg = (Exp, PatternType, Occurences, SrcLoc)

argExp :: Arg -> Exp
argExp (e, _, _, _) = e

argType :: Arg -> PatternType
argType (_, t, _, _) = t

checkArg :: UncheckedExp -> TermTypeM Arg
checkArg arg = do
  (arg', dflow) <- collectOccurences $ checkExp arg
  arg_t <- expType arg'
  return (arg', arg_t, dflow, srclocOf arg')

checkApply :: SrcLoc -> PatternType -> Arg
           -> TermTypeM (PatternType, PatternType)
checkApply loc (Scalar funt@(Arrow as pname tp1 tp2)) (argexp, argtype, dflow, argloc) = do
  unify (mkUsage argloc "use as function argument") (toStruct tp1) (toStruct argtype)

  -- Perform substitutions of instantiated variables in the types.
  tp1' <- normaliseType tp1
  tp2' <- normaliseType tp2
  argtype' <- normaliseType argtype

  occur [observation as loc]

  checkOccurences dflow
  occurs <- consumeArg argloc argtype' (diet tp1')

  case anyConsumption dflow of
    Just c ->
      let msg = "of value computed with consumption at " ++ locStr (location c)
      in zeroOrderType (mkUsage argloc "potential consumption in expression") msg tp1
    _ -> return ()

  occur $ dflow `seqOccurences` occurs
  parsubst <- case pname of
                Named pname' ->
                  flip M.lookup . M.singleton pname' .
                  SizeSubst <$> sizeSubst tp1' argexp
                _ -> return $ const Nothing
  let tp2'' = applySubst parsubst $ returnType tp2' (diet tp1') argtype'
  let msg = unlines ["argument " ++ pretty argexp,
                     pretty funt,
                     pretty argtype',
                     pretty tp1',
                     pretty tp2'']
  return (tp1', tp2'')
  where sizeSubst (Scalar (Prim (Signed Int32))) e = dimFromArg e
        sizeSubst _ _ = return AnyDim

checkApply loc tfun@(Scalar TypeVar{}) arg = do
  tv <- newTypeVar loc "b"
  unify (mkUsage loc "use as function") (toStruct tfun) $
    Scalar $ Arrow mempty Unnamed (toStruct (argType arg)) tv
  constraints <- getConstraints
  checkApply loc (applySubst (`lookupSubst` constraints) tfun) arg

checkApply loc ftype arg =
  typeError loc $
  "Attempt to apply an expression of type " ++ pretty ftype ++
  " to an argument of type " ++ pretty (argType arg) ++ "."

isInt32 :: Exp -> Maybe Int32
isInt32 (Literal (SignedValue (Int32Value k')) _) = Just $ fromIntegral k'
isInt32 (IntLit k' _ _) = Just $ fromInteger k'
isInt32 _ = Nothing

dimFromArg :: Exp -> TermTypeM (DimDecl VName)
dimFromArg (Var v _ _) = return $ NamedDim v
dimFromArg (Parens e _) = dimFromArg e
dimFromArg (QualParens _ e _) = dimFromArg e
dimFromArg e
  | Just k <- isInt32 e = return $ ConstDim $ fromIntegral k
  | otherwise = do
      let e' = bareExp e
      prev <- gets $ M.lookup e' . stateDimTable
      case prev of
        Nothing -> do d <- newDimVar (srclocOf e) Rigid "argdim"
                      modify $ \s -> s { stateDimTable = M.insert e' d $
                                                         stateDimTable s }
                      return $ NamedDim $ qualName d
        Just d -> return $ NamedDim $ qualName d

-- | @returnType ret_type arg_diet arg_type@ gives result of applying
-- an argument the given types to a function with the given return
-- type, consuming the argument with the given diet.
returnType :: PatternType
           -> Diet
           -> PatternType
           -> PatternType
returnType (Array _ Unique et shape) _ _ =
  Array mempty Unique et shape
returnType (Array als Nonunique et shape) d arg =
  Array (als<>arg_als) Unique et shape -- Intentional!
  where arg_als = aliases $ maskAliases arg d
returnType (Scalar (Record fs)) d arg =
  Scalar $ Record $ fmap (\et -> returnType et d arg) fs
returnType (Scalar (Prim t)) _ _ =
  Scalar $ Prim t
returnType (Scalar (TypeVar _ Unique t targs)) _ _ =
  Scalar $ TypeVar mempty Unique t targs
returnType (Scalar (TypeVar als Nonunique t targs)) d arg =
  Scalar $ TypeVar (als<>arg_als) Unique t targs -- Intentional!
  where arg_als = aliases $ maskAliases arg d
returnType (Scalar (Arrow _ v t1 t2)) d arg =
  Scalar $ Arrow als v (t1 `setAliases` mempty) (t2 `setAliases` als)
  where als = aliases $ maskAliases arg d
returnType (Scalar (Sum cs)) d arg =
  Scalar $ Sum $ (fmap . fmap) (\et -> returnType et d arg) cs

-- | @t `maskAliases` d@ removes aliases (sets them to 'mempty') from
-- the parts of @t@ that are denoted as consumed by the 'Diet' @d@.
maskAliases :: Monoid as =>
               TypeBase shape as
            -> Diet
            -> TypeBase shape as
maskAliases t Consume = t `setAliases` mempty
maskAliases t Observe = t
maskAliases (Scalar (Record ets)) (RecordDiet ds) =
  Scalar $ Record $ M.intersectionWith maskAliases ets ds
maskAliases t FuncDiet{} = t
maskAliases _ _ = error "Invalid arguments passed to maskAliases."

consumeArg :: SrcLoc -> PatternType -> Diet -> TermTypeM [Occurence]
consumeArg loc (Scalar (Record ets)) (RecordDiet ds) =
  concat . M.elems <$> traverse (uncurry $ consumeArg loc) (M.intersectionWith (,) ets ds)
consumeArg loc (Array _ Nonunique _ _) Consume =
  typeError loc "Consuming parameter passed non-unique argument."
consumeArg loc (Scalar (Arrow _ _ t1 _)) (FuncDiet d _)
  | not $ contravariantArg t1 d =
      typeError loc "Non-consuming higher-order parameter passed consuming argument."
  where contravariantArg (Array _ Unique _ _) Observe =
          False
        contravariantArg (Scalar (TypeVar _ Unique _ _)) Observe =
          False
        contravariantArg (Scalar (Record ets)) (RecordDiet ds) =
          and (M.intersectionWith contravariantArg ets ds)
        contravariantArg (Scalar (Arrow _ _ tp tr)) (FuncDiet dp dr) =
          contravariantArg tp dp && contravariantArg tr dr
        contravariantArg _ _ =
          True
consumeArg loc (Scalar (Arrow _ _ _ t2)) (FuncDiet _ pd) =
  consumeArg loc t2 pd
consumeArg loc at Consume = return [consumption (aliases at) loc]
consumeArg loc at _       = return [observation (aliases at) loc]

checkOneExp :: UncheckedExp -> TypeM ([TypeParam], Exp)
checkOneExp e = fmap fst . runTermTypeM $ do
  e' <- checkExp e
  let t = toStruct $ typeOf e'
  (tparams, _, _) <-
    letGeneralise (nameFromString "<exp>") (srclocOf e) [] [] t mempty
  fixOverloadedTypes
  e'' <- updateExpTypes mempty e'
  return (tparams, e'')

-- | Type-check a top-level (or module-level) function definition.
-- Despite the name, this is also used for checking constant
-- definitions, by treating them as 0-ary functions.
checkFunDef :: (Name, Maybe UncheckedTypeExp,
                [UncheckedTypeParam], [UncheckedPattern],
                UncheckedExp, SrcLoc)
            -> TypeM (VName, [TypeParam], [Pattern], Maybe (TypeExp VName), StructType, Exp)
checkFunDef f = fmap fst $ runTermTypeM $ do
  (fname, tparams, params, maybe_retdecl, rettype, body) <- checkFunDef' f

  -- Since this is a top-level function, we also resolve overloaded
  -- types, using either defaults or complaining about ambiguities.
  fixOverloadedTypes

  -- Then replace all inferred types in the body and parameters.
  let bound = typeParamNames tparams <> mconcat (map patternNames params)
  body' <- updateExpTypes bound body
  params' <- removeUnboundSizes bound params
  maybe_retdecl' <- traverse (removeUnboundSizes bound) maybe_retdecl
  rettype' <- normaliseType rettype

  -- Check if pattern matches are exhaustive and yield
  -- errors if not.
  checkUnmatched body'

  let msg = unlines [prettyName fname, pretty tparams, pretty params', pretty rettype']
  return (fname, tparams, params', maybe_retdecl', rettype', body')

-- | This is "fixing" as in "setting them", not "correcting them".  We
-- only make very conservative fixing.
fixOverloadedTypes :: TermTypeM ()
fixOverloadedTypes = getConstraints >>= mapM_ fixOverloaded . M.toList
  where fixOverloaded (v, Overloaded ots usage)
          | Signed Int32 `elem` ots = do
              unify usage (Scalar (TypeVar () Nonunique (typeName v) [])) $
                Scalar $ Prim $ Signed Int32
              warn usage "Defaulting ambiguous type to `i32`."
          | FloatType Float64 `elem` ots = do
              unify usage (Scalar (TypeVar () Nonunique (typeName v) [])) $
                Scalar $ Prim $ FloatType Float64
              warn usage "Defaulting ambiguous type to `f64`."
          | otherwise =
              typeError usage $
              unlines ["Type is ambiguous (could be one of " ++ intercalate ", " (map pretty ots) ++ ").",
                       "Add a type annotation to disambiguate the type."]

        fixOverloaded (_, NoConstraint _ usage) =
          typeError usage $ unlines ["Type of expression is ambiguous.",
                                     "Add a type annotation to disambiguate the type."]

        fixOverloaded (_, Equality usage) =
          typeError usage $ unlines ["Type is ambiguous (must be equality type).",
                                     "Add a type annotation to disambiguate the type."]

        fixOverloaded (_, HasFields fs usage) =
          typeError usage $ unlines ["Type is ambiguous (must be record with fields {" ++ fs' ++ "}).",
                                     "Add a type annotation to disambiguate the type."]
          where fs' = intercalate ", " $ map field $ M.toList fs
                field (l, t) = pretty l ++ ": " ++ pretty t

        fixOverloaded (_, HasConstrs cs usage) =
          typeError usage $ unlines [ "Type is ambiguous (must be a sum type with constructors: " ++
                                      pretty (Sum cs) ++ ")."
                                    , "Add a type annotation to disambiguate the type."]

        fixOverloaded _ = return ()

checkFunBody :: ExpBase NoInfo Name
             -> Maybe StructType
             -> SrcLoc
             -> TermTypeM Exp
checkFunBody body maybe_rettype loc = do
  body' <- checkExp body

  -- Unify body return type with return annotation, if one exists.
  case maybe_rettype of
    Just rettype -> do
      (rettype_withdims, _) <- instantiateEmptyArrayDims loc Nonrigid rettype

      body_t <- expType body'
      let msg = unlines ["return-unifying",
                         pretty rettype_withdims,
                         pretty body_t]
      unify (mkUsage (srclocOf body) "return type annotation") rettype $ toStruct body_t

      -- We also have to make sure that uniqueness matches.  This is done
      -- explicitly, because uniqueness is ignored by unification.
      rettype' <- normaliseType rettype
      body_t' <- normaliseType rettype -- Substs may have changed.
      unless (body_t' `subtypeOf` rettype') $
        typeError (srclocOf body) $ "Body type " ++ quote (pretty body_t') ++
        " is not a subtype of annotated type " ++
        quote (pretty rettype') ++ "."

    Nothing -> return ()

  return body'

checkFunDef' :: (Name, Maybe UncheckedTypeExp,
                 [UncheckedTypeParam], [UncheckedPattern],
                 UncheckedExp, SrcLoc)
             -> TermTypeM (VName, [TypeParam], [Pattern], Maybe (TypeExp VName), StructType, Exp)
checkFunDef' (fname, maybe_retdecl, tparams, params, body, loc) = noUnique $ do
  when (nameToString fname == "&&") $
    typeError loc "The && operator may not be redefined."
  when (nameToString fname == "||") $
    typeError loc "The || operator may not be redefined."

  then_substs <- getConstraints

  bindingParams tparams params $ \tparams' params' -> do
    maybe_retdecl' <- traverse checkTypeExp maybe_retdecl

    body' <- checkFunBody body ((\(_,t,_)->t) <$> maybe_retdecl') (maybe loc srclocOf maybe_retdecl)

    params'' <- mapM updateTypes params'
    body_t <- expType body'

    old_variables <- S.fromList . M.keys <$> getConstraints

    (maybe_retdecl'', rettype) <- case maybe_retdecl' of
      Just (retdecl', retdecl_type, _) -> do
        let rettype_structural = toStructural retdecl_type
        checkReturnAlias rettype_structural params'' body_t

        when (null params) $ nothingMustBeUnique loc rettype_structural

        return (Just retdecl', retdecl_type)

      Nothing
        | null params ->
            return (Nothing,
                    cleanReturnType old_variables params'' $
                    toStruct $ body_t `setUniqueness` Nonunique)
        | otherwise ->
            return (Nothing,
                    cleanReturnType old_variables params'' $
                    inferReturnUniqueness params'' body_t)

    rettype' <- verifyFunctionParams params'' maybe_retdecl'' rettype

    (tparams'', params''', rettype'') <-
      letGeneralise fname loc tparams' params'' rettype' then_substs

    checkGlobalAliases params'' body_t loc

    bindSpaced [(Term, fname)] $ do
      fname' <- checkName Term fname loc

      let msg = unlines [prettyName fname',
                         pretty tparams'',
                         pretty params',
                         pretty params'',
                         pretty params''',
                         unlines [pretty $ inferReturnUniqueness params'' body_t,
                                  pretty rettype,
                                  pretty rettype',
                                  pretty rettype'']]

      return (fname', tparams'', params''', maybe_retdecl'', rettype'', body')

  where -- | Check that unique return values do not alias a
        -- non-consumed parameter.
        checkReturnAlias rettp params' =
          foldM_ (checkReturnAlias' params') S.empty . returnAliasing rettp
        checkReturnAlias' params' seen (Unique, names)
          | any (`S.member` S.map snd seen) $ S.toList names =
              uniqueReturnAliased fname loc
          | otherwise = do
              notAliasingParam params' names
              return $ seen `S.union` tag Unique names
        checkReturnAlias' _ seen (Nonunique, names)
          | any (`S.member` seen) $ S.toList $ tag Unique names =
            uniqueReturnAliased fname loc
          | otherwise = return $ seen `S.union` tag Nonunique names

        notAliasingParam params' names =
          forM_ params' $ \p ->
          let consumedNonunique p' =
                not (unique $ unInfo $ identType p') && (identName p' `S.member` names)
          in case find consumedNonunique $ S.toList $ patternIdents p of
               Just p' ->
                 returnAliased fname (baseName $ identName p') loc
               Nothing ->
                 return ()

        tag u = S.map (u,)

        returnAliasing (Scalar (Record ets1)) (Scalar (Record ets2)) =
          concat $ M.elems $ M.intersectionWith returnAliasing ets1 ets2
        returnAliasing expected got =
          [(uniqueness expected, S.map aliasVar $ aliases got)]

-- | Remove sizes from the return type that are not also used in
-- function parameters.  This is because type inference may end up
-- inferring rigid sizes for the return type, and we don't actually
-- want these to be type parameters (nonrigid sizes are fine, because
-- these can be instantiated with anything).
cleanReturnType :: S.Set VName -> [Pattern] -> StructType -> StructType
cleanReturnType variables params = bimap onDim id
  where used_in_params = mconcat $ map (typeDimNamesPos . patternType) params
        onDim (NamedDim name)
          | not (qualLeaf name `S.member` variables) ||
            qualLeaf name `S.member` used_in_params = NamedDim name
          | otherwise                               = AnyDim
        onDim d = d

checkGlobalAliases :: [Pattern] -> PatternType -> SrcLoc -> TermTypeM ()
checkGlobalAliases params body_t loc = do
  vtable <- asks scopeVtable
  let isLocal v = case v `M.lookup` vtable of
                    Just (BoundV Local _ _) -> True
                    _ -> False
  let als = filter (not . isLocal) $ S.toList $
            boundArrayAliases body_t `S.difference`
            S.map identName (mconcat (map patternIdents params))
  case als of
    v:_ | not $ null params ->
      typeError loc $
      unlines [ "Function result aliases the free variable " <>
                quote (prettyName v) <> "."
              , "Use " ++ quote "copy" ++ " to break the aliasing."]
    _ ->
      return ()


inferReturnUniqueness :: [Pattern] -> PatternType -> StructType
inferReturnUniqueness params t =
  let forbidden = aliasesMultipleTimes t
      uniques = uniqueParamNames params
      delve (Scalar (Record fs)) =
        Scalar $ Record $ M.map delve fs
      delve t'
        | all (`S.member` uniques) (boundArrayAliases t'),
          not $ any ((`S.member` forbidden) . aliasVar) (aliases t') =
            toStruct t'
        | otherwise =
            toStruct $ t' `setUniqueness` Nonunique
  in delve t

-- An alias inhibits uniqueness if it is used in disjoint values.
aliasesMultipleTimes :: PatternType -> Names
aliasesMultipleTimes = S.fromList . map fst . filter ((>1) . snd) . M.toList . delve
  where delve (Scalar (Record fs)) =
          foldl' (M.unionWith (+)) mempty $ map delve $ M.elems fs
        delve t =
          M.fromList $ zip (map aliasVar $ S.toList (aliases t)) $ repeat (1::Int)

uniqueParamNames :: [Pattern] -> Names
uniqueParamNames =
  S.fromList . map identName
  . filter (unique . unInfo . identType)
  . S.toList . mconcat . map patternIdents

boundArrayAliases :: PatternType -> S.Set VName
boundArrayAliases (Array als _ _ _) = boundAliases als
boundArrayAliases (Scalar Prim{}) = mempty
boundArrayAliases (Scalar (Record fs)) = foldMap boundArrayAliases fs
boundArrayAliases (Scalar (TypeVar als _ _ _)) = boundAliases als
boundArrayAliases (Scalar Arrow{}) = mempty
boundArrayAliases (Scalar (Sum fs)) =
  mconcat $ concatMap (map boundArrayAliases) $ M.elems fs

-- | The set of in-scope variables that are being aliased.
boundAliases :: Aliasing -> S.Set VName
boundAliases = S.map aliasVar . S.filter bound
  where bound AliasBound{} = True
        bound AliasFree{} = False

nothingMustBeUnique :: SrcLoc -> TypeBase () () -> TermTypeM ()
nothingMustBeUnique loc = check
  where check (Array _ Unique _ _) = bad
        check (Scalar (TypeVar _ Unique _ _)) = bad
        check (Scalar (Record fs)) = mapM_ check fs
        check _ = return ()
        bad = typeError loc "A top-level constant cannot have a unique type."

-- | Verify certain restrictions on function parameters, and warn on
-- dubious constructions.  Returns a new return type, which may have
-- had hidden names removed.
--
-- These restrictions apply to all functions (anonymous or otherwise).
-- Top-level functions have further restrictions that are checked
-- during let-generalisation.
verifyFunctionParams :: [Pattern] -> Maybe (TypeExp VName)
                     -> StructType
                     -> TermTypeM StructType
verifyFunctionParams params declared_rettype rettype =
  verifyParams (mconcat (map patternNames params)) =<< mapM updateTypes params
  where
    verifyParams forbidden (p:ps)
      | d:_ <- S.toList $ patternDimNames p `S.intersection` forbidden =
          typeError p $ unlines [ "Parameter " ++ quote (pretty p) ++
                                  " refers to size " ++ quote (prettyName d) ++ ","
                                , "which will not be accessible to the caller, possibly because it is nested in a tuple or record."
                                , ""
                                , "Consider ascribing an explicit type that does not reference "
                                  ++ quote (prettyName d) ++ "."]
      | otherwise = verifyParams forbidden' ps
      where forbidden' =
              case patternParam p of
                (Named v, _) -> forbidden `S.difference` S.singleton v
                _            -> forbidden

    verifyParams forbidden [] = do
      rettype' <- updateTypes rettype
      case (declared_rettype,
            S.toList $ typeDimNames rettype' `S.intersection` forbidden) of
        (Just te, d:_) ->
          typeError te $ unlines ["Return type refers to size " ++ quote (prettyName d) ++ ","
                                 , "which will not be accessible to the caller."]
        _ -> return $ toStruct $ unscopeType forbidden $ fromStruct rettype'

-- | Find at all type variables in the given type that are covered by
-- the constraints, and produce type parameters that close over them.
--
-- The passed-in list of type parameters is always prepended to the
-- produced list of type parameters.
closeOverTypes :: Name -> SrcLoc
               -> [TypeParam] -> StructType
               -> Constraints -> TermTypeM [TypeParam]
closeOverTypes defname defloc tparams t substs =
  fmap ((tparams++) . catMaybes) $ mapM closeOver $ M.toList to_close_over
  where to_close_over = M.filterWithKey (\k _ -> k `S.member` visible) substs
        visible = typeVars t <> typeDimNames t

        -- Avoid duplicate type parameters.
        closeOver (k, _)
          | k `elem` map typeParamName tparams =
              return Nothing
        closeOver (k, NoConstraint (Just Unlifted) usage) =
          return $ Just $ TypeParamType Unlifted k $ srclocOf usage
        closeOver (k, NoConstraint _ usage) =
          return $ Just $ TypeParamType Lifted k $ srclocOf usage
        closeOver (k, Size Nothing usage) =
          return $ Just $ TypeParamDim k $ srclocOf usage
        closeOver (k, ParamType l loc) =
          return $ Just $ TypeParamType l k loc
        closeOver (k, UnknowableSize sloc) =
          typeError defloc $
          unlines [ "Unknowable size " ++ quote (prettyName k) ++
                    " produced at " ++ locStr sloc
                  , "imposes constraint on type of " ++ quote (prettyName defname) ++
                    ", which is inferred as:"
                  , unlines $ map (++"  ") $ lines $ pretty t ]
        closeOver (_, _) =
          return Nothing

letGeneralise :: Name -> SrcLoc
              -> [TypeParam] -> [Pattern] -> StructType
              -> Constraints
              -> TermTypeM ([TypeParam], [Pattern], StructType)
letGeneralise defname defloc tparams params rettype then_substs = do
  now_substs <- getConstraints

  -- Candidates for let-generalisation are those type variables that
  --
  -- (1) were not known before we checked this function, and
  --
  -- (2) are not used in the (new) definition of any type variables
  -- known before we checked this function.
  --
  -- (3) are not referenced from an overloaded type (for example,
  -- are the element types of an incompletely resolved record type).
  -- This is a bit more restrictive than I'd like, and SML for
  -- example does not have this restriction.
  let then_type_variables = S.fromList $ M.keys then_substs
      then_type_constraints = constraintTypeVars $
                              M.filterWithKey (\k _ -> k `S.member` then_type_variables) now_substs
      keep_type_variables = then_type_variables <>
                            then_type_constraints <>
                            overloadedTypeVars now_substs

  let t = foldFunType (map patternStructType params) rettype

  let new_substs = M.filterWithKey (\k _ -> not (k `S.member` keep_type_variables)) now_substs
  tparams' <- closeOverTypes defname defloc tparams t new_substs

  let bound = typeParamNames tparams' <> mconcat (map patternNames params)
  rettype' <- removeUnboundSizes bound rettype

  -- We keep those type variables that were not closed over by
  -- let-generalisation.
  modifyConstraints $ M.filterWithKey $ \k _ -> k `notElem` map typeParamName tparams'

  return (tparams', params, rettype')

--- Consumption

occur :: Occurences -> TermTypeM ()
occur = tell

-- | Proclaim that we have made read-only use of the given variable.
observe :: Ident -> TermTypeM ()
observe (Ident nm (Info t) loc) =
  let als = AliasBound nm `S.insert` aliases t
  in occur [observation als loc]

-- | Proclaim that we have written to the given variable.
consume :: SrcLoc -> Aliasing -> TermTypeM ()
consume loc als = do
  vtable <- asks scopeVtable
  let consumable v = case M.lookup v vtable of
                       Just (BoundV Local _ t)
                         | arrayRank t > 0 -> unique t
                         | otherwise -> True
                       _ -> False
  case filter (not . consumable) $ map aliasVar $ S.toList als of
    v:_ -> typeError loc $ "Attempt to consume variable " ++ quote (prettyName v)
           ++ ", which is not allowed."
    [] -> occur [consumption als loc]

-- | Proclaim that we have written to the given variable, and mark
-- accesses to it and all of its aliases as invalid inside the given
-- computation.
consuming :: Ident -> TermTypeM a -> TermTypeM a
consuming (Ident name (Info t) loc) m = do
  consume loc $ AliasBound name `S.insert` aliases t
  local consume' m
  where consume' scope =
          scope { scopeVtable = M.insert name (WasConsumed loc) $ scopeVtable scope }

collectOccurences :: TermTypeM a -> TermTypeM (a, Occurences)
collectOccurences m = pass $ do
  (x, dataflow) <- listen m
  return ((x, dataflow), const mempty)

tapOccurences :: TermTypeM a -> TermTypeM (a, Occurences)
tapOccurences = listen

removeSeminullOccurences :: TermTypeM a -> TermTypeM a
removeSeminullOccurences = censor $ filter $ not . seminullOccurence

checkIfUsed :: Occurences -> Ident -> TermTypeM ()
checkIfUsed occs v
  | not $ identName v `S.member` allOccuring occs,
    not $ "_" `isPrefixOf` prettyName (identName v) =
      warn (srclocOf v) $ "Unused variable " ++ quote (pretty $ baseName $ identName v) ++ "."
  | otherwise =
      return ()

alternative :: TermTypeM a -> TermTypeM b -> TermTypeM (a,b)
alternative m1 m2 = pass $ do
  (x, occurs1) <- listen m1
  (y, occurs2) <- listen m2
  checkOccurences occurs1
  checkOccurences occurs2
  let usage = occurs1 `altOccurences` occurs2
  return ((x, y), const usage)

-- | Make all bindings nonunique.
noUnique :: TermTypeM a -> TermTypeM a
noUnique = local (\scope -> scope { scopeVtable = M.map set $ scopeVtable scope})
  where set (BoundV l tparams t)    = BoundV l tparams $ t `setUniqueness` Nonunique
        set (OverloadedF ts pts rt) = OverloadedF ts pts rt
        set EqualityF               = EqualityF
        set OpaqueF                 = OpaqueF
        set (WasConsumed loc)       = WasConsumed loc

onlySelfAliasing :: TermTypeM a -> TermTypeM a
onlySelfAliasing = local (\scope -> scope { scopeVtable = M.mapWithKey set $ scopeVtable scope})
  where set k (BoundV l tparams t)    = BoundV l tparams $
                                        t `addAliases` S.intersection (S.singleton (AliasBound k))
        set _ (OverloadedF ts pts rt) = OverloadedF ts pts rt
        set _ EqualityF               = EqualityF
        set _ OpaqueF                 = OpaqueF
        set _ (WasConsumed loc)       = WasConsumed loc

arrayOfM :: (Pretty (ShapeDecl dim), Monoid as) =>
            SrcLoc
         -> TypeBase dim as -> ShapeDecl dim -> Uniqueness
         -> TermTypeM (TypeBase dim as)
arrayOfM loc t shape u = do
  zeroOrderType (mkUsage loc "use as array element") "used in array" t
  return $ arrayOf t shape u

typeParamNames :: [TypeParam] -> S.Set VName
typeParamNames = S.fromList . map typeParamName

patternNames :: Pattern -> S.Set VName
patternNames = S.map identName . patternIdents

updateTypes :: ASTMappable e => e -> TermTypeM e
updateTypes = astMap tv
  where tv = ASTMapper { mapOnExp         = astMap tv
                       , mapOnName        = pure
                       , mapOnQualName    = pure
                       , mapOnStructType  = normaliseType
                       , mapOnPatternType = normaliseType
                       }

removeUnboundSizes :: ASTMappable e => S.Set VName -> e -> TermTypeM e
removeUnboundSizes bound x = do
  constraints <- getConstraints
  let onType t =
        let anyDimIfUnknown v
              | v `S.member` bound || v `M.notMember` constraints = mempty
              | otherwise = M.singleton v $ SizeSubst AnyDim
            t' = applySubst (`lookupSubst` constraints) t
            dim_substs = mconcat $ map anyDimIfUnknown $ S.toList $ typeDimNames t'
        in applySubst (`M.lookup` dim_substs) t'
      tv = ASTMapper { mapOnExp         = updateExpTypes bound
                     , mapOnName        = pure
                     , mapOnQualName    = pure
                     , mapOnStructType  = pure . onType
                     , mapOnPatternType = pure . onType
                     }
  astMap tv x

-- | Perform substitutions of instantiated variables on the type
-- annotations (including the instance lists) of an expression.  We
-- also remove all non-bound size parameters (i.e. the ones that were
-- instantiated for unknown array sizes during type inference).  This
-- is done by a predicate for which variables to keep.
updateExpTypes :: S.Set VName -> Exp -> TermTypeM Exp
updateExpTypes bound e@(Lambda params _ _ _ _) =
  removeUnboundSizes bound' e
  where bound' = bound <> mconcat (map patternNames params)
updateExpTypes bound e@(LetFun _ (tparams, params, _, _, _) _ _) =
  removeUnboundSizes bound' e
  where bound' = bound <> typeParamNames tparams <>
                 mconcat (map patternNames params)
updateExpTypes bound e@(LetPat pat _ _ _ _) =
  removeUnboundSizes (bound <> patternNames pat) e
updateExpTypes bound e =
  removeUnboundSizes bound e<|MERGE_RESOLUTION|>--- conflicted
+++ resolved
@@ -1407,20 +1407,6 @@
     return $ Match e' cs' (Info t) loc
 
 checkCases :: PatternType
-<<<<<<< HEAD
-           -> CaseBase NoInfo Name
-           -> [CaseBase NoInfo Name]
-           -> TermTypeM ([CaseBase Info VName], PatternType)
-checkCases mt c [] = do
-  (c', t) <- checkCase mt c
-  return ([c'], t)
-checkCases mt c (c2:cs) = do
-  (((c', c_t), (cs', cs_t)), dflow) <-
-    tapOccurences $ checkCase mt c `alternative` checkCases mt c2 cs
-  brancht <- unifyBranchTypes (srclocOf c) c_t cs_t
-  let t = addAliases brancht (`S.difference` S.map AliasBound (allConsumed dflow))
-  return (c':cs', t)
-=======
            -> NE.NonEmpty (CaseBase NoInfo Name)
            -> TermTypeM (NE.NonEmpty (CaseBase Info VName), PatternType)
 checkCases mt rest_cs =
@@ -1431,11 +1417,10 @@
     (c, Just cs) -> do
       (((c', c_t), (cs', cs_t)), dflow) <-
         tapOccurences $ checkCase mt c `alternative` checkCases mt cs
-      unify (mkUsage (srclocOf c) "pattern match") (toStructural c_t) (toStructural cs_t)
-      let t = unifyTypeAliases c_t cs_t `addAliases`
+      brancht <- unifyBranchTypes (srclocOf c) c_t cs_t
+      let t = addAliases brancht
               (`S.difference` S.map AliasBound (allConsumed dflow))
       return (NE.cons c' cs', t)
->>>>>>> 15d01bd1
 
 checkCase :: PatternType -> CaseBase NoInfo Name
           -> TermTypeM (CaseBase Info VName, PatternType)
