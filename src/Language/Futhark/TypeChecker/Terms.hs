--- conflicted
+++ resolved
@@ -347,13 +347,8 @@
         argtype <- newTypeVar loc "t"
         mustBeOneOf ts usage argtype
         let (pts', rt') = instOverloaded argtype pts rt
-<<<<<<< HEAD
-            arrow xt yt = Scalar $ Arrow mempty Nothing xt yt
+            arrow xt yt = Scalar $ Arrow mempty Unnamed xt yt
         return $ fromStruct $ foldr arrow rt' pts'
-=======
-            arrow xt yt = Scalar $ Arrow mempty Unnamed xt yt
-        return $ fromStruct $ vacuousShapeAnnotations $ foldr arrow rt' pts'
->>>>>>> 194e347d
 
     observe $ Ident name (Info t) loc
     return (qn', t)
@@ -755,8 +750,7 @@
         dimIdent _ NamedDim{}        = Nothing
 patternDims _ = []
 
-sliceShape :: Monoid as =>
-              SrcLoc -> [DimIndex] -> TypeBase (DimDecl VName) as
+sliceShape :: SrcLoc -> [DimIndex] -> TypeBase (DimDecl VName) as
            -> TermTypeM (TypeBase (DimDecl VName) as)
 sliceShape loc slice t@(Array als u et (ShapeDecl orig_dims)) =
   setDims <$> adjustDims slice orig_dims
@@ -1173,12 +1167,7 @@
   (t, _) <- newArrayType loc "e" (length idxes)
   idxes' <- mapM checkDimIndex idxes
   let t' = stripArray (length $ filter isFix idxes) t
-<<<<<<< HEAD
-  return $ IndexSection idxes' (Info $ fromStruct $ Scalar $ Arrow mempty Nothing t t') loc
-=======
-  return $ IndexSection idxes' (Info $ vacuousShapeAnnotations $ fromStruct $
-                                Scalar $ Arrow mempty Unnamed t t') loc
->>>>>>> 194e347d
+  return $ IndexSection idxes' (Info $ fromStruct $ Scalar $ Arrow mempty Unnamed t t') loc
   where isFix DimFix{} = True
         isFix _        = False
 
@@ -1688,7 +1677,7 @@
 
   occur $ dflow `seqOccurences` occurs
   parsubst <- case pname of
-                Just pname' ->
+                Named pname' ->
                   flip M.lookup . M.singleton pname' .
                   SizeSubst <$> sizeSubst tp1' argexp
                 _ -> return $ const Nothing
@@ -1704,13 +1693,8 @@
 
 checkApply loc tfun@(Scalar TypeVar{}) arg = do
   tv <- newTypeVar loc "b"
-<<<<<<< HEAD
   unify (mkUsage loc "use as function") (toStruct tfun) $
-    Scalar $ Arrow mempty Nothing (toStruct (argType arg)) tv
-=======
-  unify (mkUsage loc "use as function") (toStructural tfun) $
-    Scalar $ Arrow mempty Unnamed (toStructural (argType arg)) tv
->>>>>>> 194e347d
+    Scalar $ Arrow mempty Unnamed (toStruct (argType arg)) tv
   constraints <- getConstraints
   checkApply loc (applySubst (`lookupSubst` constraints) tfun) arg
 
@@ -2006,7 +1990,6 @@
         returnAliasing expected got =
           [(uniqueness expected, S.map aliasVar $ aliases got)]
 
-<<<<<<< HEAD
 -- | Remove sizes from the return type that are not also used in
 -- function parameters.  This is because type inference may end up
 -- inferring rigid sizes for the return type, and we don't actually
@@ -2020,25 +2003,6 @@
             qualLeaf name `S.member` used_in_params = NamedDim name
           | otherwise                               = AnyDim
         onDim d = d
-=======
-warnOnDubiousShapeAnnotations :: SrcLoc -> [Pattern] -> StructType -> TermTypeM ()
-warnOnDubiousShapeAnnotations loc params rettype =
-  onDubiousNames $ S.filter patternNameButNotParamName $
-  mconcat $ map typeDimNames $
-  rettype : map patternStructType params
-  where named (Named v) = Just v
-        named Unnamed = Nothing
-        param_names = S.fromList $ mapMaybe (named . fst . patternParam) params
-        all_pattern_names = S.map identName $ mconcat $ map patternIdents params
-        patternNameButNotParamName v = v `S.member` all_pattern_names && not (v `S.member` param_names)
-        onDubiousNames dubious
-          | S.null dubious = return ()
-          | otherwise = warn loc $ unlines
-                        [ "Size annotations in parameter and/or return type refers to the following names,"
-                        , "which will not be visible to the caller, because they are nested in tuples or records:"
-                        , "  " ++ intercalate ", " (map (quote . prettyName) $ S.toList dubious)
-                        , "To eliminate this warning, make these names parameters on their own."]
->>>>>>> 194e347d
 
 checkGlobalAliases :: [Pattern] -> PatternType -> SrcLoc -> TermTypeM ()
 checkGlobalAliases params body_t loc = do
@@ -2132,8 +2096,10 @@
                                 , "Consider ascribing an explicit type that does not reference "
                                   ++ quote (prettyName d) ++ "."]
       | otherwise = verifyParams forbidden' ps
-      where forbidden' = maybe forbidden ((forbidden `S.difference`) . S.singleton) $
-                         fst $ patternParam p
+      where forbidden' =
+              case patternParam p of
+                (Named v, _) -> forbidden `S.difference` S.singleton v
+                _            -> forbidden
 
     verifyParams forbidden [] = do
       rettype' <- updateTypes rettype
