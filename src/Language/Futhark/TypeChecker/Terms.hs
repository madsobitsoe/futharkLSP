--- conflicted
+++ resolved
@@ -347,12 +347,8 @@
         argtype <- newTypeVar loc "t"
         mustBeOneOf ts usage argtype
         let (pts', rt') = instOverloaded argtype pts rt
-<<<<<<< HEAD
-        return $ fromStruct $ foldr (Arrow mempty Nothing) rt' pts'
-=======
             arrow xt yt = Scalar $ Arrow mempty Nothing xt yt
-        return $ fromStruct $ vacuousShapeAnnotations $ foldr arrow rt' pts'
->>>>>>> bcc67fbe
+        return $ fromStruct $ foldr arrow rt' pts'
 
     observe $ Ident name (Info t) loc
     return (qn', t)
@@ -363,12 +359,8 @@
 
   checkNamedDim loc v = do
     (v', t) <- lookupVar loc v
-<<<<<<< HEAD
-    unify (mkUsage loc "use as array size") (toStruct t) (Prim $ Signed Int32)
-=======
-    unify (mkUsage loc "use as array size") (toStructural t) $
+    unify (mkUsage loc "use as array size") (toStruct t) $
       Scalar $ Prim $ Signed Int32
->>>>>>> bcc67fbe
     return v'
 
 checkQualNameWithEnv :: Namespace -> QualName Name -> SrcLoc -> TermTypeM (TermScope, QualName VName)
@@ -434,10 +426,9 @@
 instantiateTypeParam loc tparam = do
   i <- incCounter
   v <- newID $ mkTypeVarName (takeWhile isAlpha (baseString (typeParamName tparam))) i
-<<<<<<< HEAD
   case tparam of TypeParamType x _ _ -> do
                    modifyConstraints $ M.insert v $ NoConstraint (Just x) $ mkUsage' loc
-                   return (v, Subst $ TypeVar mempty Nonunique (typeName v) [])
+                   return (v, Subst $ Scalar $ TypeVar mempty Nonunique (typeName v) [])
                  TypeParamDim{} -> do
                    modifyConstraints $ M.insert v $ Size Nothing $ mkUsage' loc
                    return (v, SizeSubst $ NamedDim $ qualName v)
@@ -447,23 +438,9 @@
   v <- newID $ nameFromString desc
   modifyConstraints $ M.insert v $ NoConstraint Nothing $ mkUsage' loc
   dims <- replicateM r $ newDimVar loc Nonrigid "dim"
-  return (Array () Nonunique
-          (ArrayPolyElem (typeName v) []) (ShapeDecl $ map (NamedDim . qualName) dims),
-          TypeVar () Nonunique (typeName v) [])
-=======
-  modifyConstraints $ M.insert v $ NoConstraint (Just l) $ mkUsage' loc
-  return (v, Subst $ Scalar $ TypeVar mempty Nonunique (typeName v) [])
-  where l = case tparam of TypeParamType x _ _ -> x
-                           _                   -> Lifted
-
-newArrayType :: SrcLoc -> String -> Int -> TermTypeM (TypeBase () (), TypeBase () ())
-newArrayType loc desc r = do
-  v <- newID $ nameFromString desc
-  modifyConstraints $ M.insert v $ NoConstraint Nothing $ mkUsage' loc
   let rowt = TypeVar () Nonunique (typeName v) []
-  return (Array () Nonunique rowt (ShapeDecl $ replicate r ()),
+  return (Array () Nonunique rowt (ShapeDecl $ map (NamedDim . qualName) dims),
           Scalar rowt)
->>>>>>> bcc67fbe
 
 --- Errors
 
@@ -512,27 +489,7 @@
 unifyBranches loc e1 e2 = do
   e1_t <- expType e1
   e2_t <- expType e2
-<<<<<<< HEAD
   unifyBranchTypes loc e1_t e2_t
-=======
-  unify (mkUsage (srclocOf e2) "requiring equality of types") (toStructural e1_t) (toStructural e2_t)
-  return $ unifyTypeAliases e1_t e2_t
-
--- | Assumes that the two types have already been unified.
-unifyTypeAliases :: PatternType -> PatternType -> PatternType
-unifyTypeAliases t1 t2 =
-  case (t1, t2) of
-    (Array als1 u1 et1 shape1, Array als2 u2 _ _) ->
-      Array (als1<>als2) (min u1 u2) et1 shape1
-    (Scalar (Record f1), Scalar (Record f2)) ->
-      Scalar $ Record $ M.intersectionWith unifyTypeAliases f1 f2
-    (Scalar (TypeVar als1 u v targs1), Scalar (TypeVar als2 _ _ targs2)) ->
-      Scalar $ TypeVar (als1 <> als2) u v $ zipWith unifyTypeArg targs1 targs2
-    _ -> t1
-  where unifyTypeArg (TypeArgType t1' loc) (TypeArgType _ _) =
-          TypeArgType t1' loc
-        unifyTypeArg a _ = a
->>>>>>> bcc67fbe
 
 --- General binding.
 
@@ -582,11 +539,7 @@
   when (sort (M.keys fields') /= sort (map fst fields)) $
     typeError loc $ "Duplicate fields in record pattern " ++ pretty p
 
-<<<<<<< HEAD
-  unify (mkUsage loc "matching a record pattern") (Record fields') $ toStruct t
-=======
-  unify (mkUsage loc "matching a record pattern") (Scalar (Record fields')) $ toStructural t
->>>>>>> bcc67fbe
+  unify (mkUsage loc "matching a record pattern") (Scalar (Record fields')) $ toStruct t
   t' <- normaliseType t
   checkPattern' p $ Ascribed t'
 checkPattern' (RecordPattern fs loc) NoneInferred =
@@ -988,11 +941,7 @@
   return $ If e1' e2' e3' (Info t') loc
   where checkCond = do
           e1' <- checkExp e1
-<<<<<<< HEAD
-          unify (mkUsage (srclocOf e1') "use as 'if' condition") (Prim Bool) . toStruct =<< expType e1'
-=======
-          unify (mkUsage (srclocOf e1') "use as 'if' condition") (Scalar $ Prim Bool) . toStructural =<< expType e1'
->>>>>>> bcc67fbe
+          unify (mkUsage (srclocOf e1') "use as 'if' condition") (Scalar $ Prim Bool) . toStruct =<< expType e1'
           return e1'
 
 checkExp (Parens e loc) =
@@ -1191,13 +1140,8 @@
   e_arg <- checkArg e
   (t1, rt) <- checkApply loc ftype e_arg
   case rt of
-<<<<<<< HEAD
-    Arrow _ _ t2 rettype ->
+    Scalar (Arrow _ _ t2 rettype) ->
       return $ OpSectionLeft op' (Info ftype) (argExp e_arg)
-=======
-    Scalar (Arrow _ _ t2 rettype) ->
-      return $ OpSectionLeft op' (Info ftype) e'
->>>>>>> bcc67fbe
       (Info $ toStruct t1, Info $ toStruct t2) (Info rettype) loc
     _ -> typeError loc $
          "Operator section with invalid operator of type " ++ pretty ftype
@@ -1206,17 +1150,10 @@
   (op', ftype) <- lookupVar loc op
   e_arg <- checkArg e
   case ftype of
-<<<<<<< HEAD
-    Arrow as1 m1 t1 (Arrow as2 m2 t2 ret) -> do
-      (t2', Arrow _ _ t1' rettype) <-
-        checkApply loc (Arrow as2 m2 t2 (Arrow as1 m1 t1 ret)) e_arg
-      return $ OpSectionRight op' (Info ftype) (argExp e_arg)
-=======
     Scalar (Arrow as1 m1 t1 (Scalar (Arrow as2 m2 t2 ret))) -> do
       (t2', Scalar (Arrow _ _ t1' rettype)) <-
         checkApply loc (Scalar $ Arrow as2 m2 t2 $ Scalar $ Arrow as1 m1 t1 ret) e_arg
-      return $ OpSectionRight op' (Info ftype) e'
->>>>>>> bcc67fbe
+      return $ OpSectionRight op' (Info ftype) (argExp e_arg)
         (Info $ toStruct t1', Info $ toStruct t2') (Info rettype) loc
     _ -> typeError loc $
          "Operator section with invalid operator of type " ++ pretty ftype
@@ -1231,12 +1168,7 @@
   (t, _) <- newArrayType loc "e" (length idxes)
   idxes' <- mapM checkDimIndex idxes
   let t' = stripArray (length $ filter isFix idxes) t
-<<<<<<< HEAD
-  return $ IndexSection idxes' (Info $ fromStruct $ Arrow mempty Nothing t t') loc
-=======
-  return $ IndexSection idxes' (Info $ vacuousShapeAnnotations $ fromStruct $
-                                Scalar $ Arrow mempty Nothing t t') loc
->>>>>>> bcc67fbe
+  return $ IndexSection idxes' (Info $ fromStruct $ Scalar $ Arrow mempty Nothing t t') loc
   where isFix DimFix{} = True
         isFix _        = False
 
@@ -1725,13 +1657,8 @@
 
 checkApply :: SrcLoc -> PatternType -> Arg
            -> TermTypeM (PatternType, PatternType)
-<<<<<<< HEAD
-checkApply loc funt@(Arrow as pname tp1 tp2) (argexp, argtype, dflow, argloc) = do
+checkApply loc (Scalar funt@(Arrow as pname tp1 tp2)) (argexp, argtype, dflow, argloc) = do
   unify (mkUsage argloc "use as function argument") (toStruct tp1) (toStruct argtype)
-=======
-checkApply loc (Scalar (Arrow as _ tp1 tp2)) (argtype, dflow, argloc) = do
-  unify (mkUsage argloc "use as function argument") (toStructural tp1) (toStructural argtype)
->>>>>>> bcc67fbe
 
   -- Perform substitutions of instantiated variables in the types.
   tp1' <- normaliseType tp1
@@ -1762,18 +1689,13 @@
                      pretty tp1',
                      pretty tp2'']
   return (tp1', tp2'')
-  where sizeSubst (Prim (Signed Int32)) e = dimFromArg e
+  where sizeSubst (Scalar (Prim (Signed Int32))) e = dimFromArg e
         sizeSubst _ _ = return AnyDim
 
 checkApply loc tfun@(Scalar TypeVar{}) arg = do
   tv <- newTypeVar loc "b"
-<<<<<<< HEAD
   unify (mkUsage loc "use as function") (toStruct tfun) $
-    Arrow mempty Nothing (toStruct (argType arg)) tv
-=======
-  unify (mkUsage loc "use as function") (toStructural tfun) $
-    Scalar $ Arrow mempty Nothing (toStructural (argType arg)) tv
->>>>>>> bcc67fbe
+    Scalar $ Arrow mempty Nothing (toStruct (argType arg)) tv
   constraints <- getConstraints
   checkApply loc (applySubst (`lookupSubst` constraints) tfun) arg
 
