--- conflicted
+++ resolved
@@ -32,7 +32,7 @@
 import Debug.Trace
 import Control.Monad.Except
 import Control.Monad.State
-import Control.Monad.Writer
+import Control.Monad.Writer hiding (Sum)
 import Data.Bitraversable
 import Data.List
 import Data.Loc
@@ -125,22 +125,26 @@
                 (Position -> DimDecl VName -> m (DimDecl VName))
              -> TypeBase (DimDecl VName) als1
              -> m (TypeBase (DimDecl VName) als1)
-traverseDims onDim (Arrow als p t1 t2) =
-  Arrow als p <$> onParam t1 <*> traverseDims onDim t2
+traverseDims onDim (Scalar (Arrow als p t1 t2)) =
+  Scalar <$> (Arrow als p <$> onParam t1 <*> traverseDims onDim t2)
   where onParam :: forall als2 .
                    TypeBase (DimDecl VName) als2
                 -> m (TypeBase (DimDecl VName) als2)
-        onParam t@Arrow{} = bitraverse (onDim Negative) pure t
+        onParam t@(Scalar Arrow{}) = bitraverse (onDim Negative) pure t
         onParam t@Array{} = bitraverse (onDim Positive) pure t
-        onParam (Record fs) = Record <$> traverse onParam fs
-        onParam (TypeVar as u tn targs) = TypeVar as u tn <$> mapM onTypeArg targs
-        onParam (SumT cs) = SumT <$> traverse (mapM onParam) cs
-        onParam (Prim t) = return $ Prim t
+        onParam (Scalar (Record fs)) =
+          Scalar . Record <$> traverse onParam fs
+        onParam (Scalar (TypeVar as u tn targs)) =
+          Scalar . TypeVar as u tn <$> mapM onTypeArg targs
+        onParam (Scalar (Sum cs)) =
+          Scalar . Sum <$> traverse (mapM onParam) cs
+        onParam (Scalar (Prim t)) = return $ Scalar $ Prim t
         onTypeArg (TypeArgDim d loc) =
           TypeArgDim <$> onDim Positive d <*> pure loc
         onTypeArg (TypeArgType t loc) =
           TypeArgType <$> onParam t <*> pure loc
-traverseDims onDim (Record fs) = Record <$> traverse (traverseDims onDim) fs
+traverseDims onDim (Scalar (Record fs)) =
+  Scalar . Record <$> traverse (traverseDims onDim) fs
 traverseDims onDim t = bitraverse (onDim Negative) pure t
 
 -- | Synthesize nonrigid dimension names for 'AnyDim'
@@ -161,7 +165,7 @@
                           -> f (TypeBase (DimDecl VName) als, [VName])
 instantiateEmptyArrayDims loc r = runWriterT . instantiate
   where instantiate t@Array{} = bitraverse onDim pure t
-        instantiate (Record fs) = Record <$> traverse instantiate fs
+        instantiate (Scalar (Record fs)) = Scalar . Record <$> traverse instantiate fs
         instantiate t = return t
 
         onDim AnyDim = do v <- lift $ newDimVar loc r "impl_dim"
@@ -237,13 +241,8 @@
           | not $ isRigid' v2 ->
               linkVarToType usage v2 t1'
 
-<<<<<<< HEAD
-        (Arrow _ p1 a1 b1,
-         Arrow _ p2 a2 b2) -> do
-=======
-        (Scalar (Arrow _ _ a1 b1),
-         Scalar (Arrow _ _ a2 b2)) -> do
->>>>>>> bcc67fbe
+        (Scalar (Arrow _ p1 a1 b1),
+         Scalar (Arrow _ p2 a2 b2)) -> do
           subunify a1 a2
           subunify b1' b2'
           where (b1', b2') =
@@ -381,27 +380,16 @@
   Scalar $ Sum $ (fmap . fmap) removeUniqueness cs
 removeUniqueness t = t `setUniqueness` Nonunique
 
-<<<<<<< HEAD
 mustBeOneOf :: MonadUnify m => [PrimType] -> Usage -> StructType -> m ()
-mustBeOneOf [req_t] usage t = unify usage (Prim req_t) t
+mustBeOneOf [req_t] usage t = unify usage (Scalar (Prim req_t)) t
 mustBeOneOf ts usage t = do
-=======
-mustBeOneOf :: MonadUnify m => [PrimType] -> Usage -> TypeBase () () -> m ()
-mustBeOneOf [req_t] loc t = unify loc (Scalar (Prim req_t)) t
-mustBeOneOf ts loc t = do
->>>>>>> bcc67fbe
   constraints <- getConstraints
   let t' = applySubst (`lookupSubst` constraints) t
       isRigid' v = isRigid v constraints
 
   case t' of
-<<<<<<< HEAD
-    TypeVar _ _ (TypeName [] v) []
+    Scalar (TypeVar _ _ (TypeName [] v) [])
       | not $ isRigid' v -> linkVarToTypes usage v ts
-=======
-    Scalar (TypeVar _ _ (TypeName [] v) [])
-      | not $ isRigid' v -> linkVarToTypes loc v ts
->>>>>>> bcc67fbe
 
     Scalar (Prim pt) | pt `elem` ts -> return ()
 
@@ -500,11 +488,7 @@
             | otherwise -> typeError usage $ "Different arity for constructor " ++
                            quote (pretty c) ++ "."
 
-<<<<<<< HEAD
-    _ -> do unify usage t $ SumT $ M.singleton c fs
-=======
-    _ -> do unify usage (toStructural t) $ Scalar $ Sum $ M.singleton c fs
->>>>>>> bcc67fbe
+    _ -> do unify usage t $ Scalar $ Sum $ M.singleton c fs
             return ()
 
 mustHaveField :: MonadUnify m =>
@@ -530,15 +514,9 @@
           return t'
       | otherwise ->
           typeError usage $
-<<<<<<< HEAD
           "Attempt to access field '" ++ pretty l ++ "' of value of type " ++
           pretty (toStructural t) ++ "."
-    _ -> do unify usage (toStruct t) $ Record $ M.singleton l l_type'
-=======
-          "Attempt to access field " ++ quote (pretty l) ++ "` of value of type " ++
-          quote (pretty (toStructural t)) ++ "."
-    _ -> do unify usage (toStructural t) $ Scalar $ Record $ M.singleton l l_type'
->>>>>>> bcc67fbe
+    _ -> do unify usage (toStruct t) $ Scalar $ Record $ M.singleton l l_type'
             return l_type
 
 matchDims :: (Monoid as, Monad m) =>
@@ -548,31 +526,18 @@
 matchDims onDims t1 t2 =
   case (t1, t2) of
     (Array als1 u1 et1 shape1, Array als2 u2 et2 shape2) ->
-      Array (als1<>als2) (min u1 u2) <$>
-      matchArrayElems et1 et2 <*> onShapes shape1 shape2
-    (Record f1, Record f2) ->
-      Record <$> traverse (uncurry (matchDims onDims)) (M.intersectionWith (,) f1 f2)
-    (TypeVar als1 u v targs1, TypeVar als2 _ _ targs2) ->
-      TypeVar (als1 <> als2) u v <$> zipWithM matchTypeArg targs1 targs2
+      flip setAliases (als1<>als2) <$>
+      (arrayOf <$>
+       matchDims onDims (Scalar et1) (Scalar et2) <*>
+       onShapes shape1 shape2 <*> pure (min u1 u2))
+    (Scalar (Record f1), Scalar (Record f2)) ->
+      Scalar . Record <$> traverse (uncurry (matchDims onDims)) (M.intersectionWith (,) f1 f2)
+    (Scalar (TypeVar als1 u v targs1),
+     Scalar (TypeVar als2 _ _ targs2)) ->
+      Scalar . TypeVar (als1 <> als2) u v <$> zipWithM matchTypeArg targs1 targs2
     _ -> return t1
 
-  where matchArrayElems (ArrayPrimElem pt1) (ArrayPrimElem _) =
-          return $ ArrayPrimElem pt1
-        matchArrayElems (ArrayPolyElem v targs1) (ArrayPolyElem _ _targs2) =
-          return $ ArrayPolyElem v targs1
-        matchArrayElems (ArrayRecordElem fields1) (ArrayRecordElem fields2) =
-          ArrayRecordElem <$> traverse (uncurry matchRecordArray)
-          (M.intersectionWith (,) fields1 fields2)
-        matchArrayElems x _ = return x
-
-        matchRecordArray (RecordArrayElem at1) (RecordArrayElem at2) =
-          RecordArrayElem <$> matchArrayElems at1 at2
-        matchRecordArray (RecordArrayArrayElem at1 shape1) (RecordArrayArrayElem at2 shape2) =
-          RecordArrayArrayElem <$> matchArrayElems at1 at2 <*> onShapes shape1 shape2
-        matchRecordArray x _ =
-          return x
-
-        matchTypeArg ta@TypeArgType{} _ = return ta
+  where matchTypeArg ta@TypeArgType{} _ = return ta
         matchTypeArg a _ = return a
 
         onShapes shape1 shape2 =
