{-# LANGUAGE FlexibleContexts #-}
{-# LANGUAGE GeneralizedNewtypeDeriving #-}
{-# LANGUAGE ScopedTypeVariables #-}
module Language.Futhark.TypeChecker.Unify
  ( Constraint(..)
  , Usage
  , mkUsage
  , mkUsage'
  , Constraints
  , lookupSubst
  , MonadUnify(..)
  , Rigidity(..)
  , BreadCrumb(..)
  , typeError
  , mkTypeVarName

  , zeroOrderType
  , mustHaveConstr
  , mustHaveField
  , mustBeOneOf
  , equalityType
  , normaliseType
  , instantiateMissingDims
  , instantiateEmptyArrayDims

  , unify
  , unifyMostCommon
  , anyDimOnMismatch
  , doUnification
  )
where
import Debug.Trace
import Control.Monad.Except
import Control.Monad.State
import Control.Monad.Writer hiding (Sum)
import Data.Bitraversable
import Data.List
import Data.Loc
import Data.Maybe
import qualified Data.Map.Strict as M
import qualified Data.Set as S

import Language.Futhark
import Language.Futhark.TypeChecker.Monad hiding (BoundV)
import Language.Futhark.TypeChecker.Types
import Futhark.Util.Pretty (Pretty)

-- | Mapping from fresh type variables, instantiated from the type
-- schemes of polymorphic functions, to (possibly) specific types as
-- determined on application and the location of that application, or
-- a partial constraint on their type.
type Constraints = M.Map VName Constraint

-- | A usage that caused a type constraint.
data Usage = Usage (Maybe String) SrcLoc

mkUsage :: SrcLoc -> String -> Usage
mkUsage = flip (Usage . Just)

mkUsage' :: SrcLoc -> Usage
mkUsage' = Usage Nothing

instance Show Usage where
  show (Usage Nothing loc) = "use at " ++ locStr loc
  show (Usage (Just s) loc) = s ++ " at " ++ locStr loc

instance Located Usage where
  locOf (Usage _ loc) = locOf loc

data Constraint = NoConstraint (Maybe Liftedness) Usage
                | ParamType Liftedness SrcLoc
                | Constraint StructType Usage
                | Overloaded [PrimType] Usage
                | HasFields (M.Map Name StructType) Usage
                | Equality Usage
                | HasConstrs (M.Map Name [StructType]) Usage
                | Size (Maybe (DimDecl VName)) Usage
                  -- ^ Is not actually a type, but a term-level size,
                  -- possibly already set to something specific.
                | UnknowableSize SrcLoc
                  -- ^ A size that does not unify with anything -
                  -- created from the result of applying a function
                  -- whose return size is existential.
                deriving Show

instance Located Constraint where
  locOf (NoConstraint _ usage) = locOf usage
  locOf (ParamType _ usage) = locOf usage
  locOf (Constraint _ usage) = locOf usage
  locOf (Overloaded _ usage) = locOf usage
  locOf (HasFields _ usage) = locOf usage
  locOf (Equality usage) = locOf usage
  locOf (HasConstrs _ usage) = locOf usage
  locOf (Size _ usage) = locOf usage
  locOf (UnknowableSize usage) = locOf usage

lookupSubst :: VName -> Constraints -> Maybe (Subst StructType)
lookupSubst v constraints = case M.lookup v constraints of
                              Just (Constraint t _) -> Just $ Subst t
                              Just Overloaded{} -> Just PrimSubst
                              Just (Size (Just v2) _) -> Just $ SizeSubst v2
                              _ -> Nothing

-- | The ridigity of a type- or dimension variable.
data Rigidity = Rigid | Nonrigid

class (MonadBreadCrumbs m, MonadError TypeError m) => MonadUnify m where
  getConstraints :: m Constraints
  putConstraints :: Constraints -> m ()
  modifyConstraints :: (Constraints -> Constraints) -> m ()
  modifyConstraints f = do
    x <- getConstraints
    putConstraints $ f x

  newTypeVar :: Monoid als => SrcLoc -> String -> m (TypeBase dim als)
  newDimVar :: SrcLoc -> Rigidity -> String -> m VName

normaliseType :: (Substitutable a, MonadUnify m) => a -> m a
normaliseType t = do constraints <- getConstraints
                     return $ applySubst (`lookupSubst` constraints) t

data Position = Positive | Negative

traverseDims :: forall m als1 . Monad m =>
                (Position -> DimDecl VName -> m (DimDecl VName))
             -> TypeBase (DimDecl VName) als1
             -> m (TypeBase (DimDecl VName) als1)
traverseDims onDim (Scalar (Arrow als p t1 t2)) =
  Scalar <$> (Arrow als p <$> onParam t1 <*> traverseDims onDim t2)
  where onParam :: forall als2 .
                   TypeBase (DimDecl VName) als2
                -> m (TypeBase (DimDecl VName) als2)
        onParam t@(Scalar Arrow{}) = bitraverse (onDim Negative) pure t
        onParam t@Array{} = bitraverse (onDim Positive) pure t
        onParam (Scalar (Record fs)) =
          Scalar . Record <$> traverse onParam fs
        onParam (Scalar (TypeVar as u tn targs)) =
          Scalar . TypeVar as u tn <$> mapM onTypeArg targs
        onParam (Scalar (Sum cs)) =
          Scalar . Sum <$> traverse (mapM onParam) cs
        onParam (Scalar (Prim t)) = return $ Scalar $ Prim t
        onTypeArg (TypeArgDim d loc) =
          TypeArgDim <$> onDim Positive d <*> pure loc
        onTypeArg (TypeArgType t loc) =
          TypeArgType <$> onParam t <*> pure loc
traverseDims onDim (Scalar (Record fs)) =
  Scalar . Record <$> traverse (traverseDims onDim) fs
traverseDims onDim t = bitraverse (onDim Negative) pure t

-- | Synthesize nonrigid dimension names for 'AnyDim'
-- dimensions in positive position in the given type.
instantiateMissingDims :: MonadUnify m =>
                          SrcLoc
                       -> TypeBase (DimDecl VName) als
                       -> m (TypeBase (DimDecl VName) als, [VName])
instantiateMissingDims loc = runWriterT . traverseDims onDim
  where onDim Positive AnyDim = do
          dim <- lift $ newDimVar loc Nonrigid "dim"
          tell [dim]
          return $ NamedDim $ qualName dim
        onDim _ d = return d

instantiateEmptyArrayDims :: MonadUnify f =>
                             SrcLoc -> Rigidity -> TypeBase (DimDecl VName) als
                          -> f (TypeBase (DimDecl VName) als, [VName])
instantiateEmptyArrayDims loc r = runWriterT . instantiate
  where instantiate t@Array{} = bitraverse onDim pure t
        instantiate (Scalar (Record fs)) = Scalar . Record <$> traverse instantiate fs
        instantiate t = return t

        onDim AnyDim = do v <- lift $ newDimVar loc r "impl_dim"
                          tell [v]
                          return $ NamedDim $ qualName v
        onDim d = pure d

-- | Is the given type variable actually the name of an abstract type
-- or type parameter, which we cannot substitute?
isRigid :: VName -> Constraints -> Bool
isRigid v constraints = case M.lookup v constraints of
                          Nothing -> True
                          Just ParamType{} -> True
                          Just UnknowableSize{} -> True
                          _ -> False

unifySharedConstructors :: MonadUnify m =>
                           Usage
                        -> M.Map Name [StructType]
                        -> M.Map Name [StructType]
                        -> m ()
unifySharedConstructors usage cs1 cs2 =
  forM_ (M.toList $ M.intersectionWith (,) cs1 cs2) $ \(c, (f1, f2)) ->
  unifyConstructor c f1 f2
  where unifyConstructor c f1 f2
          | length f1 == length f2 =
              zipWithM_ (unify usage) f1 f2
          | otherwise = typeError usage $ "Cannot unify constructor " ++
                        quote (prettyName c) ++ "."

indent :: String -> String
indent = intercalate "\n" . map ("  "++) . lines

-- | Unifies two types.
unify :: MonadUnify m => Usage -> StructType -> StructType -> m ()
unify usage orig_t1 orig_t2 = do
  orig_t1' <- normaliseType orig_t1
  orig_t2' <- normaliseType orig_t2
  breadCrumb (MatchingTypes orig_t1' orig_t2') $ subunify orig_t1 orig_t2
  where
    subunify t1 t2 = do
      constraints <- getConstraints

      let isRigid' v = isRigid v constraints
          t1' = applySubst (`lookupSubst` constraints) t1
          t2' = applySubst (`lookupSubst` constraints) t2

<<<<<<< HEAD
          failure =
            typeError usage $ "Couldn't match expected type `" ++
            pretty t1' ++ "' with actual type `" ++ pretty t2' ++ "'."
=======
          failure
            -- This case is to avoid repeating the types that are also
            -- shown in the breadcrumb.
            | t1 == orig_t1, t2 == orig_t2 =
                typeError (srclocOf usage) "Types do not match."
            | otherwise =
                typeError (srclocOf usage) $ "Couldn't match expected type\n" ++
                indent (pretty t1') ++ "\nwith actual type\n" ++ indent (pretty t2')
>>>>>>> 2ba82697

          unifyDims' d1 d2
            | isJust $ unifyDims d1 d2 = return ()
          unifyDims' (NamedDim (QualName _ d1)) d2
            | not $ isRigid' d1 =
                linkVarToDim usage d1 d2
          unifyDims' d1 (NamedDim (QualName _ d2))
            | not $ isRigid' d2 =
                linkVarToDim usage d2 d1
          unifyDims' d1 d2 =
            typeError usage $ "Dimensions " ++ quote (pretty d1) ++
            " and " ++ quote (pretty d2) ++ " do not match."

      case (t1', t2') of
        _ | t1' == t2' -> return ()

        (Scalar (Record fs),
         Scalar (Record arg_fs))
          | M.keys fs == M.keys arg_fs ->
              forM_ (M.toList $ M.intersectionWith (,) fs arg_fs) $ \(k, (k_t1, k_t2)) ->
              breadCrumb (MatchingFields k) $ subunify k_t1 k_t2

        (Scalar (TypeVar _ _ (TypeName _ tn) targs),
         Scalar (TypeVar _ _ (TypeName _ arg_tn) arg_targs))
          | tn == arg_tn, length targs == length arg_targs ->
              zipWithM_ unifyTypeArg targs arg_targs

        (Scalar (TypeVar _ _ (TypeName [] v1) []),
         Scalar (TypeVar _ _ (TypeName [] v2) [])) ->
          case (isRigid' v1, isRigid' v2) of
            (True, True) -> failure
            (True, False) -> linkVarToType usage v2 t1'
            (False, True) -> linkVarToType usage v1 t2'
            (False, False) -> linkVarToType usage v1 t2'

        (Scalar (TypeVar _ _ (TypeName [] v1) []), _)
          | not $ isRigid' v1 ->
              linkVarToType usage v1 t2'
        (_, Scalar (TypeVar _ _ (TypeName [] v2) []))
          | not $ isRigid' v2 ->
              linkVarToType usage v2 t1'

        (Scalar (Arrow _ p1 a1 b1),
         Scalar (Arrow _ p2 a2 b2)) -> do
          subunify a1 a2
          subunify b1' b2'
          where (b1', b2') =
                  -- Replace one parameter name with the other in the
                  -- return type, in case of dependent types.  I.e.,
                  -- we want type '(n: i32) -> [n]i32' to unify with
                  -- type '(x: i32) -> [x]i32'.
                  --
                  -- In case only one of the functions has a named
                  -- parameter, we weaken that type by removing all
                  -- references to the parameter.  XXX: is this
                  -- sensible?
                  case (p1, p2) of
                    (Named p1', Named p2') ->
                      let f v | v == p2' = Just $ SizeSubst $ NamedDim $ qualName p1'
                              | otherwise = Nothing
                      in (b1, applySubst f b2)
                    _ ->
                      (b1, b2)

        (Array{}, Array{})
          | ShapeDecl (t1_d : _) <- arrayShape t1',
            ShapeDecl (t2_d : _) <- arrayShape t2',
            Just t1'' <- peelArray 1 t1',
            Just t2'' <- peelArray 1 t2' -> do
              unifyDims' t1_d t2_d
              subunify t1'' t2''

        (Scalar (Sum cs),
         Scalar (Sum arg_cs))
          | M.keys cs == M.keys arg_cs ->
              unifySharedConstructors usage cs arg_cs
        (_, _) -> failure

      where unifyTypeArg TypeArgDim{} TypeArgDim{} = return ()
            unifyTypeArg (TypeArgType t _) (TypeArgType arg_t _) =
              subunify t arg_t
            unifyTypeArg _ _ = typeError usage
              "Cannot unify a type argument with a dimension argument (or vice versa)."

applySubstInConstraint :: VName -> Subst StructType -> Constraint -> Constraint
applySubstInConstraint vn subst (Constraint t loc) =
  Constraint (applySubst (flip M.lookup $ M.singleton vn subst) t) loc
applySubstInConstraint vn subst (HasFields fs loc) =
  HasFields (M.map (applySubst (flip M.lookup $ M.singleton vn subst)) fs) loc
applySubstInConstraint _ _ (NoConstraint l loc) = NoConstraint l loc
applySubstInConstraint _ _ (Overloaded ts usage) = Overloaded ts usage
applySubstInConstraint _ _ (Equality loc) = Equality loc
applySubstInConstraint _ _ (ParamType l loc) = ParamType l loc
applySubstInConstraint vn subst (HasConstrs cs loc) =
  HasConstrs (M.map (map (applySubst (flip M.lookup $ M.singleton vn subst))) cs) loc
applySubstInConstraint vn (SizeSubst v') (Size (Just (NamedDim v)) loc)
  | vn == qualLeaf v = Size (Just v') loc
applySubstInConstraint _ _ (Size v loc) = Size v loc
applySubstInConstraint _ _ (UnknowableSize loc) = UnknowableSize loc

linkVarToType :: MonadUnify m => Usage -> VName -> StructType -> m ()
linkVarToType usage vn tp = do
  constraints <- getConstraints
  if vn `S.member` typeVars tp
    then typeError usage $ "Occurs check: cannot instantiate " ++
         prettyName vn ++ " with " ++ pretty tp'
    else do modifyConstraints $ M.insert vn $ Constraint tp' usage
            modifyConstraints $ M.map $ applySubstInConstraint vn $ Subst tp'
            case M.lookup vn constraints of

              Just (NoConstraint (Just Unlifted) unlift_usage) ->
                zeroOrderType usage (show unlift_usage) tp'

              Just (Equality _) ->
                equalityType usage tp'

              Just (Overloaded ts old_usage)
                | tp `notElem` map (Scalar . Prim) ts ->
                    case tp' of
                      Scalar (TypeVar _ _ (TypeName [] v) [])
                        | not $ isRigid v constraints -> linkVarToTypes usage v ts
                      _ ->
                        typeError usage $ "Cannot unify " ++ quote (prettyName vn) ++
                        "' with type\n" ++ indent (pretty tp) ++ "\nas " ++
                        quote (prettyName vn) ++ " must be one of " ++
                        intercalate ", " (map pretty ts) ++
                        " due to " ++ show old_usage ++ ")."

              Just (HasFields required_fields old_usage) ->
                case tp of
                  Scalar (Record tp_fields)
                    | all (`M.member` tp_fields) $ M.keys required_fields ->
                        mapM_ (uncurry $ unify usage) $ M.elems $
                        M.intersectionWith (,) required_fields tp_fields
                  Scalar (TypeVar _ _ (TypeName [] v) [])
                    | not $ isRigid v constraints ->
                        modifyConstraints $ M.insert v $
                        HasFields required_fields old_usage
                  _ ->
                    typeError usage $
                    "Cannot unify " ++ quote (prettyName vn) ++ " with type\n" ++
                    indent (pretty tp) ++ "\nas " ++ quote (prettyName vn) ++
                    " must be a record with fields\n" ++
                    pretty (Record required_fields) ++
                    "\ndue to " ++ show old_usage ++ "."

              Just (HasConstrs required_cs old_usage) ->
                case tp of
                  Scalar (Sum ts)
                    | all (`M.member` ts) $ M.keys required_cs ->
                        unifySharedConstructors usage required_cs ts
                  Scalar (TypeVar _ _ (TypeName [] v) [])
                    | not $ isRigid v constraints -> do
                        case M.lookup v constraints of
                          Just (HasConstrs v_cs _) ->
                            unifySharedConstructors usage required_cs v_cs
                          _ -> return ()
                        modifyConstraints $ M.insertWith combineConstrs v $
                          HasConstrs required_cs old_usage
                        where combineConstrs (HasConstrs cs1 usage1) (HasConstrs cs2 _) =
                                HasConstrs (M.union cs1 cs2) usage1
                              combineConstrs hasCs _ = hasCs
                  _ -> noSumType

              _ -> return ()

  where tp' = removeUniqueness tp
        noSumType = typeError usage "Cannot unify a sum type with a non-sum type"

linkVarToDim :: MonadUnify m => Usage -> VName -> DimDecl VName -> m ()
linkVarToDim usage vn1 dim = do
  modifyConstraints $ M.insert vn1 $ Size (Just dim) usage
  modifyConstraints $ M.map $ applySubstInConstraint vn1 $ SizeSubst dim

removeUniqueness :: TypeBase dim as -> TypeBase dim as
removeUniqueness (Scalar (Record ets)) =
  Scalar $ Record $ fmap removeUniqueness ets
removeUniqueness (Scalar (Arrow als p t1 t2)) =
  Scalar $ Arrow als p (removeUniqueness t1) (removeUniqueness t2)
removeUniqueness (Scalar (Sum cs)) =
  Scalar $ Sum $ (fmap . fmap) removeUniqueness cs
removeUniqueness t = t `setUniqueness` Nonunique

mustBeOneOf :: MonadUnify m => [PrimType] -> Usage -> StructType -> m ()
mustBeOneOf [req_t] usage t = unify usage (Scalar (Prim req_t)) t
mustBeOneOf ts usage t = do
  constraints <- getConstraints
  let t' = applySubst (`lookupSubst` constraints) t
      isRigid' v = isRigid v constraints

  case t' of
    Scalar (TypeVar _ _ (TypeName [] v) [])
      | not $ isRigid' v -> linkVarToTypes usage v ts

    Scalar (Prim pt) | pt `elem` ts -> return ()

    _ -> failure

  where failure = typeError usage $ "Cannot unify type \"" ++ pretty t ++
                  "\" with any of " ++ intercalate "," (map pretty ts) ++ "."

linkVarToTypes :: MonadUnify m => Usage -> VName -> [PrimType] -> m ()
linkVarToTypes usage vn ts = do
  vn_constraint <- M.lookup vn <$> getConstraints
  case vn_constraint of
    Just (Overloaded vn_ts vn_usage) ->
      case ts `intersect` vn_ts of
        [] -> typeError usage $ "Type constrained to one of " ++
              intercalate "," (map pretty ts) ++ " but also one of " ++
              intercalate "," (map pretty vn_ts) ++ " due to " ++ show vn_usage ++ "."
        ts' -> modifyConstraints $ M.insert vn $ Overloaded ts' usage

    _ -> modifyConstraints $ M.insert vn $ Overloaded ts usage

equalityType :: (MonadUnify m, Pretty (ShapeDecl dim), Monoid as) =>
                Usage -> TypeBase dim as -> m ()
equalityType usage t = do
  unless (orderZero t) $
    typeError usage $
    "Type \"" ++ pretty t ++ "\" does not support equality (is higher-order)."
  mapM_ mustBeEquality $ typeVars t
  where mustBeEquality vn = do
          constraints <- getConstraints
          case M.lookup vn constraints of
            Just (Constraint (Scalar (TypeVar _ _ (TypeName [] vn') [])) _) ->
              mustBeEquality vn'
            Just (Constraint vn_t cusage)
              | not $ orderZero vn_t ->
                  typeError usage $
                  unlines ["Type \"" ++ pretty t ++ "\" does not support equality.",
                           "Constrained to be higher-order due to " ++ show cusage ++ "."]
              | otherwise -> return ()
            Just (NoConstraint _ _) ->
              modifyConstraints $ M.insert vn (Equality usage)
            Just (Overloaded _ _) ->
              return () -- All primtypes support equality.
            Just (HasConstrs cs _) ->
              mapM_ (equalityType usage) $ concat $ M.elems cs
            _ ->
              typeError usage $ "Type " ++ pretty (prettyName vn) ++
              " does not support equality."

zeroOrderType :: (MonadUnify m, Pretty (ShapeDecl dim), Monoid as) =>
                 Usage -> String -> TypeBase dim as -> m ()
zeroOrderType usage desc t = do
  unless (orderZero t) $
    typeError usage $ "Type " ++ desc ++
    " must not be functional, but is " ++ quote (pretty t) ++ "."
  mapM_ mustBeZeroOrder . S.toList . typeVars $ t
  where mustBeZeroOrder vn = do
          constraints <- getConstraints
          case M.lookup vn constraints of
            Just (Constraint vn_t old_usage)
              | not $ orderZero t ->
                typeError usage $ "Type " ++ desc ++
                " must be non-function, but inferred to be " ++
                quote (pretty vn_t) ++ " due to " ++ show old_usage ++ "."
            Just (NoConstraint _ _) ->
              modifyConstraints $ M.insert vn (NoConstraint (Just Unlifted) usage)
            Just (ParamType Lifted ploc) ->
              typeError usage $ "Type " ++ desc ++
              " must be non-function, but type parameter " ++ quote (prettyName vn) ++ " at " ++
              locStr ploc ++ " may be a function."
            _ -> return ()

-- | In @mustHaveConstr usage c t fs@, the type @t@ must have a
-- constructor named @c@ that takes arguments of types @ts@.
mustHaveConstr :: MonadUnify m =>
                  Usage -> Name -> StructType -> [StructType] -> m ()
mustHaveConstr usage c t fs = do
  constraints <- getConstraints
  case t of
    Scalar (TypeVar _ _ (TypeName _ tn) [])
      | Just NoConstraint{} <- M.lookup tn constraints ->
          modifyConstraints $ M.insert tn $ HasConstrs (M.singleton c fs) usage
      | Just (HasConstrs cs _) <- M.lookup tn constraints ->
        case M.lookup c cs of
          Nothing  -> modifyConstraints $ M.insert tn $ HasConstrs (M.insert c fs cs) usage
          Just fs'
            | length fs == length fs' -> zipWithM_ (unify usage) fs fs'
            | otherwise -> typeError usage $ "Different arity for constructor "
                           ++ quote (pretty c) ++ "."

    Scalar (Sum cs) ->
      case M.lookup c cs of
        Nothing -> typeError usage $ "Constuctor " ++ quote (pretty c) ++ " not present in type."
        Just fs'
            | length fs == length fs' -> zipWithM_ (unify usage) fs fs'
            | otherwise -> typeError usage $ "Different arity for constructor " ++
                           quote (pretty c) ++ "."

    _ -> do unify usage t $ Scalar $ Sum $ M.singleton c fs
            return ()

mustHaveField :: MonadUnify m =>
                 Usage -> Name -> PatternType -> m PatternType
mustHaveField usage l t = do
  constraints <- getConstraints
  l_type <- newTypeVar (srclocOf usage) "t"
  let l_type' = toStruct l_type
  case t of
    Scalar (TypeVar _ _ (TypeName _ tn) [])
      | Just NoConstraint{} <- M.lookup tn constraints -> do
          modifyConstraints $ M.insert tn $ HasFields (M.singleton l l_type') usage
          return l_type
      | Just (HasFields fields _) <- M.lookup tn constraints -> do
          case M.lookup l fields of
            Just t' -> unify usage l_type' t'
            Nothing -> modifyConstraints $ M.insert tn $
                       HasFields (M.insert l l_type' fields) usage
          return l_type
    Scalar (Record fields)
      | Just t' <- M.lookup l fields -> do
          unify usage l_type' $ toStruct t'
          return t'
      | otherwise ->
          typeError usage $
          "Attempt to access field '" ++ pretty l ++ "' of value of type " ++
          pretty (toStructural t) ++ "."
    _ -> do unify usage (toStruct t) $ Scalar $ Record $ M.singleton l l_type'
            return l_type

matchDims :: (Monoid as, Monad m) =>
             (d -> d -> m d)
          -> TypeBase d as -> TypeBase d as
          -> m (TypeBase d as)
matchDims onDims t1 t2 =
  case (t1, t2) of
    (Array als1 u1 et1 shape1, Array als2 u2 et2 shape2) ->
      flip setAliases (als1<>als2) <$>
      (arrayOf <$>
       matchDims onDims (Scalar et1) (Scalar et2) <*>
       onShapes shape1 shape2 <*> pure (min u1 u2))
    (Scalar (Record f1), Scalar (Record f2)) ->
      Scalar . Record <$> traverse (uncurry (matchDims onDims)) (M.intersectionWith (,) f1 f2)
    (Scalar (TypeVar als1 u v targs1),
     Scalar (TypeVar als2 _ _ targs2)) ->
      Scalar . TypeVar (als1 <> als2) u v <$> zipWithM matchTypeArg targs1 targs2
    _ -> return t1

  where matchTypeArg ta@TypeArgType{} _ = return ta
        matchTypeArg a _ = return a

        onShapes shape1 shape2 =
          ShapeDecl <$> zipWithM onDims (shapeDims shape1) (shapeDims shape2)

-- | Replace dimension mismatches with AnyDim.  Where one of the types
-- contains an AnyDim dimension, the corresponding dimension in the
-- other type is used.
anyDimOnMismatch :: Monoid as =>
                    TypeBase (DimDecl VName) as -> TypeBase (DimDecl VName) as
                 -> (TypeBase (DimDecl VName) as, [(DimDecl VName, DimDecl VName)])
anyDimOnMismatch t1 t2 = runWriter $ matchDims onDims t1 t2
  where onDims AnyDim d2 = return d2
        onDims d1 AnyDim = return d1
        onDims d1 d2
          | d1 == d2 = return d1
          | otherwise = do tell [(d1, d2)]
                           return AnyDim

-- | Like unification, but creates new size variables where mismatches
-- occur.  Returns the new dimensions thus created.
unifyMostCommon :: MonadUnify m =>
                   Usage -> PatternType -> PatternType -> m (PatternType, [VName])
unifyMostCommon usage t1 t2 = do
  -- We are ignoring the dimensions here, because any mismatches
  -- should be turned into fresh size variables.
  unify usage (toStruct (anyDimShapeAnnotations t1))
              (toStruct (anyDimShapeAnnotations t2))
  t1' <- normaliseType t1
  t2' <- normaliseType t2
  instantiateEmptyArrayDims (srclocOf usage) Rigid $ fst $ anyDimOnMismatch t1' t2'

-- Simple MonadUnify implementation.

type UnifyMState = (Constraints, Int)

newtype UnifyM a = UnifyM (StateT UnifyMState (Except TypeError) a)
  deriving (Monad, Functor, Applicative,
            MonadState UnifyMState,
            MonadError TypeError)

newVar :: String -> UnifyM VName
newVar name = do
  (x, i) <- get
  put (x, i+1)
  return $ VName (mkTypeVarName name i) i

instance MonadUnify UnifyM where
  getConstraints = gets fst
  putConstraints x = modify $ \s -> (x, snd s)

  newTypeVar loc name = do
    v <- newVar name
    modifyConstraints $ M.insert v $ NoConstraint Nothing $ Usage Nothing loc
    return $ Scalar $ TypeVar mempty Nonunique (typeName v) []

  newDimVar loc rigidity name = do
    dim <- newVar name
    case rigidity of
      Rigid -> modifyConstraints $ M.insert dim $ UnknowableSize loc
      Nonrigid -> modifyConstraints $ M.insert dim $ Size Nothing $ Usage Nothing loc
    return dim

-- | Construct a the name of a new type variable given a base
-- description and a tag number (note that this is distinct from
-- actually constructing a VName; the tag here is intended for human
-- consumption but the machine does not care).
mkTypeVarName :: String -> Int -> Name
mkTypeVarName desc i =
  nameFromString $ desc ++ mapMaybe subscript (show i)
  where subscript = flip lookup $ zip "0123456789" "₀₁₂₃₄₅₆₇₈₉"

instance MonadBreadCrumbs UnifyM where

runUnifyM :: [TypeParam] -> UnifyM a -> Either TypeError a
runUnifyM tparams (UnifyM m) = runExcept $ evalStateT m (constraints, 0)
  where constraints = M.fromList $ map f tparams
        f (TypeParamDim p loc) = (p, Size Nothing $ Usage Nothing loc)
        f (TypeParamType l p loc) = (p, NoConstraint (Just l) $ Usage Nothing loc)

-- | Perform a unification of two types outside a monadic context.
-- The type parameters are allowed to be instantiated; all other types
-- are considered rigid.
doUnification :: SrcLoc -> [TypeParam]
              -> Rigidity -> StructType -> Rigidity -> StructType
              -> Either TypeError StructType
doUnification loc tparams r1 t1 r2 t2 = runUnifyM tparams $ do
  (t1', _) <- instantiateEmptyArrayDims loc r1 t1
  (t2', _) <- instantiateEmptyArrayDims loc r2 t2
  unify (Usage Nothing loc) t1' t2'
  normaliseType t2<|MERGE_RESOLUTION|>--- conflicted
+++ resolved
@@ -213,11 +213,6 @@
           t1' = applySubst (`lookupSubst` constraints) t1
           t2' = applySubst (`lookupSubst` constraints) t2
 
-<<<<<<< HEAD
-          failure =
-            typeError usage $ "Couldn't match expected type `" ++
-            pretty t1' ++ "' with actual type `" ++ pretty t2' ++ "'."
-=======
           failure
             -- This case is to avoid repeating the types that are also
             -- shown in the breadcrumb.
@@ -226,7 +221,6 @@
             | otherwise =
                 typeError (srclocOf usage) $ "Couldn't match expected type\n" ++
                 indent (pretty t1') ++ "\nwith actual type\n" ++ indent (pretty t2')
->>>>>>> 2ba82697
 
           unifyDims' d1 d2
             | isJust $ unifyDims d1 d2 = return ()
