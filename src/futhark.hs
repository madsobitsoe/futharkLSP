{-# LANGUAGE OverloadedStrings #-}
-- | The futhark command line tool.
module Main (main) where

import Data.Maybe
import Control.Exception
import Control.Monad
import Data.List
import qualified Data.Text as T
import qualified Data.Text.IO as T
import GHC.IO.Encoding (setLocaleEncoding)
import System.IO
import System.Exit
import System.Environment

import Prelude

import Futhark.Util.Options

import qualified Futhark.CLI.Dev as Dev
import qualified Futhark.CLI.C as C
import qualified Futhark.CLI.OpenCL as OpenCL
import qualified Futhark.CLI.CUDA as CCUDA
import qualified Futhark.CLI.Python as Python
import qualified Futhark.CLI.PyOpenCL as PyOpenCL
import qualified Futhark.CLI.CSharp as CSharp
import qualified Futhark.CLI.CSOpenCL as CSOpenCL
import qualified Futhark.CLI.Test as Test
import qualified Futhark.CLI.Bench as Bench
import qualified Futhark.CLI.Dataset as Dataset
import qualified Futhark.CLI.Datacmp as Datacmp
import qualified Futhark.CLI.Pkg as Pkg
import qualified Futhark.CLI.Doc as Doc
import qualified Futhark.CLI.LSP as LSP
import qualified Futhark.CLI.REPL as REPL
import qualified Futhark.CLI.Run as Run
import qualified Futhark.CLI.Misc as Misc
import qualified Futhark.CLI.Autotune as Autotune
import qualified Futhark.CLI.Query as Query

type Command = String -> [String] -> IO ()

commands :: [(String, (Command, String))]
commands = sortOn fst
           [ ("dev", (Dev.main, "Run compiler passes directly."))

           , ("repl", (REPL.main, "Run interactive Read-Eval-Print-Loop."))
           , ("run", (Run.main, "Run a program through the (slow!) interpreter."))

           , ("c", (C.main, "Compile to sequential C."))
           , ("opencl", (OpenCL.main, "Compile to C calling OpenCL."))
           , ("cuda", (CCUDA.main, "Compile to C calling CUDA."))

           , ("python", (Python.main, "Compile to sequential Python."))
           , ("pyopencl", (PyOpenCL.main, "Compile to Python calling PyOpenCL."))

           , ("csharp", (CSharp.main, "Compile to sequential C#."))
           , ("csopencl", (CSOpenCL.main, "Compile to C# calling OpenCL."))

           , ("test", (Test.main, "Test Futhark programs."))
           , ("bench", (Bench.main, "Benchmark Futhark programs."))

           , ("dataset", (Dataset.main, "Generate random test data."))
           , ("datacmp", (Datacmp.main, "Compare Futhark data files for equality."))
           , ("dataget", (Misc.mainDataget, "Extract test data."))

           , ("doc", (Doc.main, "Generate documentation for Futhark code."))
           , ("pkg", (Pkg.main, "Manage local packages."))

           , ("check", (Misc.mainCheck, "Type check a program."))
<<<<<<< HEAD
           , ("imports", (Misc.mainImports, "Print all non-library imported Futhark files to standard out and exit."))

           , ("lsp", (LSP.main, "Run LSP server."))
=======
           , ("imports", (Misc.mainImports, "Print all non-builtin imported Futhark files."))
           , ("autotune", (Autotune.main, "Autotune threshold parameters."))
           , ("query", (Query.main, "Query semantic information about program."))
>>>>>>> 05eb5094
           ]

msg :: String
msg = unlines $
      ["<command> options...", "Commands:", ""] ++
      [ "   " <> cmd <> replicate (k - length cmd) ' ' <> desc
      | (cmd, (_, desc)) <- commands ]
  where k = maximum (map (length . fst) commands) + 3

-- | Catch all IO exceptions and print a better error message if they
-- happen.
reportingIOErrors :: IO () -> IO ()
reportingIOErrors = flip catches [Handler onExit, Handler onError]
  where onExit :: ExitCode -> IO ()
        onExit = throwIO
        onError :: SomeException -> IO ()
        onError e
          | Just UserInterrupt <- asyncExceptionFromException e =
              return () -- This corresponds to CTRL-C, which is not an error.
          | otherwise = do
              T.hPutStrLn stderr "Internal compiler error (unhandled IO exception)."
              T.hPutStrLn stderr "Please report this at https://github.com/diku-dk/futhark/issues"
              T.hPutStrLn stderr $ T.pack $ show e
              exitWith $ ExitFailure 1

main :: IO ()
main = reportingIOErrors $ do
  hSetEncoding stdout utf8
  hSetEncoding stderr utf8
  setLocaleEncoding utf8
  args <- getArgs
  prog <- getProgName
  case args of
    cmd:args'
      | Just (m, _) <- lookup cmd commands -> m (unwords [prog, cmd]) args'
    _ -> mainWithOptions () [] msg (const . const Nothing) prog args<|MERGE_RESOLUTION|>--- conflicted
+++ resolved
@@ -68,15 +68,10 @@
            , ("pkg", (Pkg.main, "Manage local packages."))
 
            , ("check", (Misc.mainCheck, "Type check a program."))
-<<<<<<< HEAD
-           , ("imports", (Misc.mainImports, "Print all non-library imported Futhark files to standard out and exit."))
-
            , ("lsp", (LSP.main, "Run LSP server."))
-=======
            , ("imports", (Misc.mainImports, "Print all non-builtin imported Futhark files."))
            , ("autotune", (Autotune.main, "Autotune threshold parameters."))
            , ("query", (Query.main, "Query semantic information about program."))
->>>>>>> 05eb5094
            ]
 
 msg :: String
