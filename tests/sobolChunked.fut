-- Chunked sobol computation derived from OptionPricing.
--
-- At one point failed in the OpenCL code generator.
--
-- ==
-- input {
-- 10
--
-- [
-- 	[
-- 		536870912, 268435456, 134217728, 67108864, 33554432, 16777216, 8388608, 4194304, 2097152, 1048576, 524288, 262144, 131072, 65536, 32768, 16384, 8192, 4096, 2048, 1024, 512, 256, 128, 64, 32, 16, 8, 4, 2, 1
-- 	]
-- ]
-- 1
-- 1
-- }
-- output { [[0.500000], [0.750000], [0.250000], [0.375000], [0.875000], [0.625000], [0.125000], [0.187500], [0.687500], [0.937500]] }

let grayCode(x: i32): i32 = (x >> 1) ^ x

----------------------------------------
--- Sobol Generator
----------------------------------------
let testBit(n: i32, ind: i32): bool =
    let t = (1 << ind) in (n & t) == t

-----------------------------------------------------------------
---- INDEPENDENT FORMULA:
----    filter is redundantly computed inside map.
----    Currently Futhark hoists it outside, but this will
----    not allow fusing the filter with reduce -> redomap,
-----------------------------------------------------------------
let xorInds [num_bits] (n: i32) (dir_vs: [num_bits]i32): i32 =
    let reldv_vals = map (\(dv: i32, i: i32): i32  ->
                            if testBit(grayCode(n),i)
                            then dv else 0
                        ) (zip (dir_vs) (iota(num_bits)) ) in
    reduce (^) 0 (reldv_vals )

let sobolIndI (dir_vs:  [][]i32, n: i32 ): []i32 =
    map (xorInds(n)) (dir_vs )

--------------------------------
---- STRENGTH-REDUCED FORMULA
--------------------------------
let index_of_least_significant_0(num_bits: i32, n: i32): i32 =
  let (goon,k) = (true,0) in
  let (_,k,_) = loop ((goon,k,n)) for i < num_bits do
    if(goon)
    then if (n & 1) == 1
         then (true, k+1, n>>1)
         else (false,k,   n   )
    else      (false,k,   n   )
  in k

let sobolRecI [num_bits] (sob_dir_vs: [][num_bits]i32, prev: []i32, n: i32): []i32 =
  let bit = index_of_least_significant_0(num_bits,n) in
  map  (\(vct_prev: ([]i32,i32)): i32  ->
         let (vct_row, prev) = vct_prev in
         vct_row[bit] ^ prev
      ) (zip (sob_dir_vs) prev)

let recM [num_bits] (sob_dirs:  [][num_bits]i32, i: i32 ): []i32 =
  let bit= index_of_least_significant_0(num_bits,i) in
  map (\(row: []i32): i32 -> unsafe row[bit]) (sob_dirs )

-- computes sobol numbers: n,..,n+chunk-1
let sobolChunk [len] [num_bits] (dir_vs: [len][num_bits]i32) (n: i32) (chunk: i32): [chunk][len]f64 =
  let sob_fact= 1.0 / r64(1 << num_bits)
  let sob_beg = sobolIndI(dir_vs, n+1)
  let contrbs = map (\(k: i32): []i32  ->
                        let sob = k + n in
                        if(k==0) then sob_beg
                        else recM(dir_vs, k+n)
                   ) (iota(chunk) )
  let vct_ints= scan (\(x: []i32) (y: []i32): []i32  ->
                        map2 (^) x y
                    ) (replicate len 0) contrbs in
  map (\(xs: []i32): []f64  ->
             map  (\(x: i32): f64  ->
                     r64(x) * sob_fact
                 ) xs
         ) (vct_ints)

----------------------------------------
-- MAIN
----------------------------------------

let main [num_bits] (num_mc_it: i32)
                    (dir_vs_nosz: [][num_bits]i32)
                    (num_dates: i32)
                    (num_und: i32): [][]f64 =
  let sobvctsz  = num_dates*num_und
  let dir_vs    = dir_vs_nosz : [sobvctsz][num_bits]i32
<<<<<<< HEAD
  let sobol_mat = stream_map (\chunk (ns: [chunk]i32): [][sobvctsz]f64  ->
                                sobolChunk dir_vs (if chunk > 0 then ns[0] else 0) chunk)
                             (iota num_mc_it)
  in sobol_mat
=======
  let sobol_mat = map_stream (\chunk (ns: [chunk]i32): [][sobvctsz]f64  ->
                                sobolChunk(dir_vs, if chunk > 0 then ns[0] else 0, chunk)
                           ) (iota(num_mc_it) ) in

  sobol_mat
>>>>>>> 7068b7b0
<|MERGE_RESOLUTION|>--- conflicted
+++ resolved
@@ -92,15 +92,7 @@
                     (num_und: i32): [][]f64 =
   let sobvctsz  = num_dates*num_und
   let dir_vs    = dir_vs_nosz : [sobvctsz][num_bits]i32
-<<<<<<< HEAD
-  let sobol_mat = stream_map (\chunk (ns: [chunk]i32): [][sobvctsz]f64  ->
+  let sobol_mat = map_stream (\chunk (ns: [chunk]i32): [][sobvctsz]f64  ->
                                 sobolChunk dir_vs (if chunk > 0 then ns[0] else 0) chunk)
                              (iota num_mc_it)
-  in sobol_mat
-=======
-  let sobol_mat = map_stream (\chunk (ns: [chunk]i32): [][sobvctsz]f64  ->
-                                sobolChunk(dir_vs, if chunk > 0 then ns[0] else 0, chunk)
-                           ) (iota(num_mc_it) ) in
-
-  sobol_mat
->>>>>>> 7068b7b0
+  in sobol_mat